--- conflicted
+++ resolved
@@ -458,13 +458,8 @@
     const lines: string[] = [];
     let buffer = '';
     let bytesRead = 0;
-<<<<<<< HEAD
     const chunk = Buffer.alloc(config.chunkSize);
     
-=======
-    const chunk = Buffer.alloc(1024); // 1KB buffer
-
->>>>>>> fcb550ec
     // Read chunks and count lines until we have enough or reach EOF
     while (lines.length < numLines) {
       const result = await fileHandle.read(chunk, 0, chunk.length, bytesRead);
