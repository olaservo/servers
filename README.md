# Model Context Protocol servers

This repository is a collection of *reference implementations* for the [Model Context Protocol](https://modelcontextprotocol.io/) (MCP), as well as references
to community built servers and additional resources.

The servers in this repository showcase the versatility and extensibility of MCP, demonstrating how it can be used to give Large Language Models (LLMs) secure, controlled access to tools and data sources.
Each MCP server is implemented with either the [Typescript MCP SDK](https://github.com/modelcontextprotocol/typescript-sdk) or [Python MCP SDK](https://github.com/modelcontextprotocol/python-sdk).

> Note: Lists in this README are maintained in alphabetical order to minimize merge conflicts when adding new items.

## 🌟 Reference Servers

These servers aim to demonstrate MCP features and the Typescript and Python SDK.

- **[AWS KB Retrieval](src/aws-kb-retrieval-server)** - Retrieval from AWS Knowledge Base using Bedrock Agent Runtime
- **[Brave Search](src/brave-search)** - Web and local search using Brave's Search API
- **[EverArt](src/everart)** - AI image generation using various models
- **[Everything](src/everything)** - Reference / test server with prompts, resources, and tools
- **[Fetch](src/fetch)** - Web content fetching and conversion for efficient LLM usage
- **[Filesystem](src/filesystem)** - Secure file operations with configurable access controls
- **[Git](src/git)** - Tools to read, search, and manipulate Git repositories
- **[GitHub](src/github)** - Repository management, file operations, and GitHub API integration
- **[GitLab](src/gitlab)** - GitLab API, enabling project management
- **[Google Drive](src/gdrive)** - File access and search capabilities for Google Drive
- **[Google Maps](src/google-maps)** - Location services, directions, and place details
- **[Memory](src/memory)** - Knowledge graph-based persistent memory system
- **[PostgreSQL](src/postgres)** - Read-only database access with schema inspection
- **[Puppeteer](src/puppeteer)** - Browser automation and web scraping
- **[Sentry](src/sentry)** - Retrieving and analyzing issues from Sentry.io
- **[Sequential Thinking](src/sequentialthinking)** - Dynamic and reflective problem-solving through thought sequences
- **[Slack](src/slack)** - Channel management and messaging capabilities
- **[Sqlite](src/sqlite)** - Database interaction and business intelligence capabilities
- **[Time](src/time)** - Time and timezone conversion capabilities

## 🤝 Third-Party Servers

### 🎖️ Official Integrations

Official integrations are maintained by companies building production ready MCP servers for their platforms.

- <img height="12" width="12" src="https://apify.com/favicon.ico" alt="Apify Logo" /> **[Apify](https://github.com/apify/actors-mcp-server)** - [Actors MCP Server](https://apify.com/apify/actors-mcp-server): Use 3,000+ pre-built cloud tools to extract data from websites, e-commerce, social media, search engines, maps, and more
- <img height="12" width="12" src="https://axiom.co/favicon.ico" alt="Axiom Logo" /> **[Axiom](https://github.com/axiomhq/mcp-server-axiom)** - Query and analyze your Axiom logs, traces, and all other event data in natural language
- <img height="12" width="12" src="https://browserbase.com/favicon.ico" alt="Browserbase Logo" /> **[Browserbase](https://github.com/browserbase/mcp-server-browserbase)** - Automate browser interactions in the cloud (e.g. web navigation, data extraction, form filling, and more)
- <img height="12" width="12" src="https://cdn.simpleicons.org/cloudflare" /> **[Cloudflare](https://github.com/cloudflare/mcp-server-cloudflare)** - Deploy, configure & interrogate your resources on the Cloudflare developer platform (e.g. Workers/KV/R2/D1)
- <img height="12" width="12" src="https://e2b.dev/favicon.ico" alt="E2B Logo" /> **[E2B](https://github.com/e2b-dev/mcp-server)** - Run code in secure sandboxes hosted by [E2B](https://e2b.dev)
- <img height="12" width="12" src="https://esignatures.com/favicon.ico" alt="eSignatures Logo" /> **[eSignatures](https://github.com/esignaturescom/mcp-server-esignatures)** - Contract and template management for drafting, reviewing, and sending binding contracts.
- <img height="12" width="12" src="https://exa.ai/images/favicon-32x32.png" alt="Exa Logo" /> **[Exa](https://github.com/exa-labs/exa-mcp-server)** - Search Engine made for AIs by [Exa](https://exa.ai)
- <img height="12" width="12" src="https://fireproof.storage/favicon.ico" alt="Fireproof Logo" /> **[Fireproof](https://github.com/fireproof-storage/mcp-database-server)** - Immutable ledger database with live synchronization
- **[IBM wxflows](https://github.com/IBM/wxflows/tree/main/examples/mcp/javascript)** - Tool platform by IBM to build, test and deploy tools for any data source
- <img height="12" width="12" src="https://grafana.com/favicon.ico" alt="Grafana Logo" /> **[Grafana](https://github.com/grafana/mcp-grafana)** - Search dashboards, investigate incidents and query datasources in your Grafana instance
- <img height="12" width="12" src="https://cdn.simpleicons.org/jetbrains" /> **[JetBrains](https://github.com/JetBrains/mcp-jetbrains)** – Work on your code with JetBrains IDEs
- <img height="12" width="12" src="https://kagi.com/favicon.ico" alt="Kagi Logo" /> **[Kagi Search](https://github.com/kagisearch/kagimcp)** - Search the web using Kagi's search API
- <img height="12" width="12" src="https://www.meilisearch.com/favicon.ico" alt="Meilisearch Logo" /> **[Meilisearch](https://github.com/meilisearch/meilisearch-mcp)** - Interact & query with Meilisearch (Full-text & semantic search API)
- <img height="12" width="12" src="https://metoro.io/static/images/logos/Metoro.svg" /> **[Metoro](https://github.com/metoro-io/metoro-mcp-server)** - Query and interact with kubernetes environments monitored by Metoro
- <img height="12" width="12" src="https://www.motherduck.com/favicon.ico" alt="MotherDuck Logo" /> **[MotherDuck](https://github.com/motherduckdb/mcp-server-motherduck)** - Query and analyze data with MotherDuck and local DuckDB
- <img height="12" width="12" src="https://needle-ai.com/images/needle-logo-orange-2-rounded.png" alt="Needle AI Logo" /> **[Needle](https://github.com/needle-ai/needle-mcp)** - Production-ready RAG out of the box to search and retrieve data from your own documents.
- <img height="12" width="12" src="https://neo4j.com/favicon.ico" alt="Neo4j Logo" /> **[Neo4j](https://github.com/neo4j-contrib/mcp-neo4j/)** - Neo4j graph database server (schema + read/write-cypher) and separate graph database backed memory
- **[Neon](https://github.com/neondatabase/mcp-server-neon)** - Interact with the Neon serverless Postgres platform
- <img height="12" width="12" src="https://oxylabs.io/favicon.ico" alt="Oxylabs Logo" /> **[Oxylabs](https://github.com/oxylabs/oxylabs-mcp)** - Scrape websites with Oxylabs Web API, supporting dynamic rendering and parsing for structured data extraction.
- <img height="12" width="12" src="https://qdrant.tech/img/brand-resources-logos/logomark.svg" /> **[Qdrant](https://github.com/qdrant/mcp-server-qdrant/)** - Implement semantic memory layer on top of the Qdrant vector search engine
- **[Raygun](https://github.com/MindscapeHQ/mcp-server-raygun)** - Interact with your crash reporting and real using monitoring data on your Raygun account
- <img height="12" width="12" src="https://pics.fatwang2.com/56912e614b35093426c515860f9f2234.svg" /> [Search1API](https://github.com/fatwang2/search1api-mcp) - One API for Search, Crawling, and Sitemaps
- <img height="12" width="12" src="https://www.tinybird.co/favicon.ico" alt="Tinybird Logo" /> **[Tinybird](https://github.com/tinybirdco/mcp-tinybird)** - Interact with Tinybird serverless ClickHouse platform
- <img height="12" width="12" src="https://verodat.io/assets/favicon-16x16.png" alt="Verodat Logo" /> **[Verodat](https://github.com/ThinkEvolveSolve/verodat-mcp-server)** - Interact with Verodat AI Ready Data platform

### 🌎 Community Servers

A growing set of community-developed and maintained servers demonstrates various applications of MCP across different domains.

> **Note:** Community servers are **untested** and should be used at **your own risk**. They are not affiliated with or endorsed by Anthropic.

- **[AWS S3](https://github.com/aws-samples/sample-mcp-server-s3)** - A sample MCP server for AWS S3 that flexibly fetches objects from S3 such as PDF documents
- **[AWS](https://github.com/rishikavikondala/mcp-server-aws)** - Perform operations on your AWS resources using an LLM
- **[Airtable](https://github.com/domdomegg/airtable-mcp-server)** - Read and write access to [Airtable](https://airtable.com/) databases, with schema inspection.
- **[Airtable](https://github.com/felores/airtable-mcp)** - Airtable Model Context Protocol Server.
- **[AlphaVantage](https://github.com/calvernaz/alphavantage)** - MCP server for stock market data API [AlphaVantage](https://www.alphavantage.co)
- **[Anki](https://github.com/scorzeth/anki-mcp-server)** - An MCP server for interacting with your [Anki](https://apps.ankiweb.net) decks and cards.
- **[Any Chat Completions](https://github.com/pyroprompts/any-chat-completions-mcp)** - Interact with any OpenAI SDK Compatible Chat Completions API like OpenAI, Perplexity, Groq, xAI and many more.
- **[Atlassian](https://github.com/sooperset/mcp-atlassian)** - Interact with Atlassian Cloud products (Confluence and Jira) including searching/reading Confluence spaces/pages, accessing Jira issues, and project metadata.
- **[BigQuery](https://github.com/LucasHild/mcp-server-bigquery)** (by LucasHild) - This server enables LLMs to inspect database schemas and execute queries on BigQuery.
- **[BigQuery](https://github.com/ergut/mcp-bigquery-server)** (by ergut) - Server implementation for Google BigQuery integration that enables direct BigQuery database access and querying capabilities
- **[ChatMCP](https://github.com/AI-QL/chat-mcp)** – An Open Source Cross-platform GUI Desktop application compatible with Linux, macOS, and Windows, enabling seamless interaction with MCP servers across dynamically selectable LLMs, by **[AIQL](https://github.com/AI-QL)**
- **[ChatSum](https://github.com/mcpso/mcp-server-chatsum)** - Query and Summarize chat messages with LLM. by [mcpso](https://mcp.so)
- **[Chroma](https://github.com/privetin/chroma)** - Vector database server for semantic document search and metadata filtering, built on Chroma
- **[ClaudePost](https://github.com/ZilongXue/claude-post)** - ClaudePost enables seamless email management for Gmail, offering secure features like email search, reading, and sending.
- **[Cloudinary](https://github.com/felores/cloudinary-mcp-server)** - Cloudinary Model Context Protocol Server to upload media to Cloudinary and get back the media link and details.
- **[code-sandbox-mcp](https://github.com/Automata-Labs-team/code-sandbox-mcp)** - An MCP server to create secure code sandbox environment for executing code within Docker containers.
- **[cognee-mcp](https://github.com/topoteretes/cognee/tree/main/cognee-mcp)** - GraphRAG memory server with customizable ingestion, data processing and search
- **[coin_api_mcp](https://github.com/longmans/coin_api_mcp)** - Provides access to [coinmarketcap](https://coinmarketcap.com/) cryptocurrency data.
- **[Contentful-mcp](https://github.com/ivo-toby/contentful-mcp)** - Read, update, delete, publish content in your [Contentful](https://contentful.com) space(s) from this MCP Server.
- **[Data Exploration](https://github.com/reading-plus-ai/mcp-server-data-exploration)** - MCP server for autonomous data exploration on .csv-based datasets, providing intelligent insights with minimal effort. NOTE: Will execute arbitrary Python code on your machine, please use with caution!
- **[Dataset Viewer](https://github.com/privetin/dataset-viewer)** - Browse and analyze Hugging Face datasets with features like search, filtering, statistics, and data export
- **[Descope](https://github.com/descope-sample-apps/descope-mcp-server)** - An MCP server to integrate with [Descope](https://descope.com) to search audit logs, manage users, and more.
- **[DevRev](https://github.com/kpsunil97/devrev-mcp-server)** - An MCP server to integrate with DevRev APIs to search through your DevRev Knowledge Graph where objects can be imported from diff. sources listed [here](https://devrev.ai/docs/import#available-sources).
- **[Dify](https://github.com/YanxingLiu/dify-mcp-server)** - A simple implementation of an MCP server for dify workflows.
- **[Discord](https://github.com/v-3/discordmcp)** - A MCP server to connect to Discord guilds through a bot and read and write messages in channels
- **[Docker](https://github.com/ckreiling/mcp-server-docker)** - Integrate with Docker to manage containers, images, volumes, and networks.
- **[Drupal](https://github.com/Omedia/mcp-server-drupal)** - Server for interacting with [Drupal](https://www.drupal.org/project/mcp) using STDIO transport layer.
- **[Elasticsearch](https://github.com/cr7258/elasticsearch-mcp-server)** - MCP server implementation that provides Elasticsearch interaction.
- **[Fetch](https://github.com/zcaceres/fetch-mcp)** - A server that flexibly fetches HTML, JSON, Markdown, or plaintext.
- **[FireCrawl](https://github.com/vrknetha/mcp-server-firecrawl)** - Advanced web scraping with JavaScript rendering, PDF support, and smart rate limiting
- **[FlightRadar24](https://github.com/sunsetcoder/flightradar24-mcp-server)** - A Claude Desktop MCP server that helps you track flights in real-time using Flightradar24 data.
- **[Glean](https://github.com/longyi1207/glean-mcp-server)** - A server that uses Glean API to search and chat.
- **[Goal Story](https://github.com/hichana/goalstory-mcp)** - a Goal Tracker and Visualization Tool for personal and professional development.
- **[Google Calendar](https://github.com/v-3/google-calendar)** - Integration with Google Calendar to check schedules, find time, and add/delete events
- **[Google Tasks](https://github.com/zcaceres/gtasks-mcp)** - Google Tasks API Model Context Protocol Server.
- **[Home Assistant](https://github.com/tevonsb/homeassistant-mcp)** - Interact with [Home Assistant](https://www.home-assistant.io/) including viewing and controlling lights, switches, sensors, and all other Home Assistant entities.
- **[HuggingFace Spaces](https://github.com/evalstate/mcp-hfspace)** - Server for using HuggingFace Spaces, supporting Open Source Image, Audio, Text Models and more. Claude Desktop mode for easy integration.
- **[Inoyu](https://github.com/sergehuber/inoyu-mcp-unomi-server)** - Interact with an Apache Unomi CDP customer data platform to retrieve and update customer profiles
- **[Keycloak MCP](https://github.com/ChristophEnglisch/keycloak-model-context-protocol)** - This MCP server enables natural language interaction with Keycloak for user and realm management including creating, deleting, and listing users and realms.
- **[Kubernetes](https://github.com/Flux159/mcp-server-kubernetes)** - Connect to Kubernetes cluster and manage pods, deployments, and services.
- **[Linear](https://github.com/jerhadf/linear-mcp-server)** - Allows LLM to interact with Linear's API for project management, including searching, creating, and updating issues.
- **[LlamaCloud](https://github.com/run-llama/mcp-server-llamacloud)** (by marcusschiesser) - Integrate the data stored in a managed index on [LlamaCloud](https://cloud.llamaindex.ai/)
- **[llm-context](https://github.com/cyberchitta/llm-context.py)** - Provides a repo-packing MCP tool with configurable profiles that specify file inclusion/exclusion patterns and optional prompts.
- **[MCP Installer](https://github.com/anaisbetts/mcp-installer)** - This server is a server that installs other MCP servers for you.
- **[mcp-k8s-go](https://github.com/strowk/mcp-k8s-go)** - Golang-based Kubernetes server for MCP to browse pods and their logs, events, namespaces and more. Built to be extensible.
- **[MSSQL](https://github.com/aekanun2020/mcp-server/)** - MSSQL database integration with configurable access controls and schema inspection
- **[Markdownify](https://github.com/zcaceres/mcp-markdownify-server)** - MCP to convert almost anything to Markdown (PPTX, HTML, PDF, Youtube Transcripts and more)
- **[Minima](https://github.com/dmayboroda/minima)** - MCP server for RAG on local files
- **[MongoDB](https://github.com/kiliczsh/mcp-mongo-server)** - A Model Context Protocol Server for MongoDB.
- **[MySQL](https://github.com/benborla/mcp-server-mysql)** (by benborla) - MySQL database integration in NodeJS with configurable access controls and schema inspection
- **[MySQL](https://github.com/designcomputer/mysql_mcp_server)** (by DesignComputer) - MySQL database integration in Python with configurable access controls and schema inspection
- **[NS Travel Information](https://github.com/r-huijts/ns-mcp-server)** - Access Dutch Railways (NS) real-time train travel information and disruptions through the official NS API.
- **[Notion](https://github.com/suekou/mcp-notion-server)** (by suekou) - Interact with Notion API.
- **[Notion](https://github.com/v-3/notion-server)** (by v-3) - Notion MCP integration. Search, Read, Update, and Create pages through Claude chat.
- **[oatpp-mcp](https://github.com/oatpp/oatpp-mcp)** - C++ MCP integration for Oat++. Use [Oat++](https://oatpp.io) to build MCP servers.
- **[Obsidian Markdown Notes](https://github.com/calclavia/mcp-obsidian)** - Read and search through your Obsidian vault or any directory containing Markdown notes
- **[OpenAPI](https://github.com/snaggle-ai/openapi-mcp-server)** - Interact with [OpenAPI](https://www.openapis.org/) APIs.
<<<<<<< HEAD
- **[Pandoc](https://github.com/vivekVells/mcp-pandoc)** - MCP server for seamless document format conversion using Pandoc, supporting Markdown, HTML, PDF, DOCX (.docx), csv and more.
=======
- **[OpenCTI](https://github.com/Spathodea-Network/opencti-mcp)** - Interact with OpenCTI platform to retrieve threat intelligence data including reports, indicators, malware and threat actors.
- **[OpenRPC](https://github.com/shanejonas/openrpc-mpc-server)** - Interact with and discover JSON-RPC APIs via [OpenRPC](https://open-rpc.org).
- **[Open Strategy Partners Marketing Tools](https://github.com/open-strategy-partners/osp_marketing_tools)** - Content editing codes, value map, and positioning tools for product marketing.
- **[Pandoc](https://github.com/vivekVells/mcp-pandoc)** - MCP server for seamless document format conversion using Pandoc, supporting Markdown, HTML, and plain text, with other formats like PDF, csv and docx in development.
>>>>>>> 16dfe5a7
- **[Pinecone](https://github.com/sirmews/mcp-pinecone)** - MCP server for searching and uploading records to Pinecone. Allows for simple RAG features, leveraging Pinecone's Inference API.
- **[Placid.app](https://github.com/felores/placid-mcp-server)** - Generate image and video creatives using Placid.app templates
- **[Playwright](https://github.com/executeautomation/mcp-playwright)** - This MCP Server will help you run browser automation and webscraping using Playwright
- **[Postman](https://github.com/shannonlal/mcp-postman)** - MCP server for running Postman Collections locally via Newman. Allows for simple execution of Postman Server and returns the results of whether the collection passed all the tests.
- **[RAG Web Browser](https://github.com/apify/mcp-server-rag-web-browser)** An MCP server for Apify's open-source RAG Web Browser [Actor](https://apify.com/apify/rag-web-browser) to perform web searches, scrape URLs, and return content in Markdown.
- **[Rememberizer AI](https://github.com/skydeckai/mcp-server-rememberizer)** - An MCP server designed for interacting with the Rememberizer data source, facilitating enhanced knowledge retrieval.
- **[Salesforce MCP](https://github.com/smn2gnt/MCP-Salesforce)** - Interact with Salesforce Data and Metadata
- **[Scholarly](https://github.com/adityak74/mcp-scholarly)** - A MCP server to search for scholarly and academic articles.
- **[Snowflake](https://github.com/isaacwasserman/mcp-snowflake-server)** - This MCP server enables LLMs to interact with Snowflake databases, allowing for secure and controlled data operations.
- **[Spotify](https://github.com/varunneal/spotify-mcp)** - This MCP allows an LLM to play and use Spotify.
- **[TMDB](https://github.com/Laksh-star/mcp-server-tmdb)** - This MCP server integrates with The Movie Database (TMDB) API to provide movie information, search capabilities, and recommendations.
- **[Tavily search](https://github.com/RamXX/mcp-tavily)** - An MCP server for Tavily's search & news API, with explicit site inclusions/exclusions
- **[Todoist](https://github.com/abhiz123/todoist-mcp-server)** - Interact with Todoist to manage your tasks.
- **[Vega-Lite](https://github.com/isaacwasserman/mcp-vegalite-server)** - Generate visualizations from fetched data using the VegaLite format and renderer.
- **[Windows CLI](https://github.com/SimonB97/win-cli-mcp-server)** - MCP server for secure command-line interactions on Windows systems, enabling controlled access to PowerShell, CMD, and Git Bash shells.
- **[X (Twitter)](https://github.com/EnesCinr/twitter-mcp)** (by EnesCinr) - Interact with twitter API. Post tweets and search for tweets by query.
- **[X (Twitter)](https://github.com/vidhupv/x-mcp)** (by vidhupv) - Create, manage and publish X/Twitter posts directly through Claude chat.
- **[XMind](https://github.com/apeyroux/mcp-xmind)** - Read and search through your XMind directory containing XMind files.

## 📚 Frameworks

These are high-level frameworks that make it easier to build MCP servers.

* **[codemirror-mcp](https://github.com/marimo-team/codemirror-mcp)** - CodeMirror extension that implements the Model Context Protocol (MCP) for resource mentions and prompt commands
* [EasyMCP](https://github.com/zcaceres/easy-mcp/) (TypeScript)
* [FastMCP](https://github.com/punkpeye/fastmcp) (TypeScript)

## 📚 Resources

Additional resources on MCP.

- **[AiMCP](https://www.aimcp.info)** - A collection of MCP clients&servers to find the right mcp tools by **[Hekmon](https://github.com/hekmon8)**
- **[Awesome Crypto MCP Servers by badkk](https://github.com/badkk/awesome-crypto-mcp-servers)** - A curated list of MCP servers by **[Luke Fan](https://github.com/badkk)**
- **[Awesome MCP Servers by appcypher](https://github.com/appcypher/awesome-mcp-servers)** - A curated list of MCP servers by **[Stephen Akinyemi](https://github.com/appcypher)**
- **[Awesome MCP Servers by punkpeye](https://github.com/punkpeye/awesome-mcp-servers)** (**[website](https://glama.ai/mcp/servers)**) - A curated list of MCP servers by **[Frank Fiegel](https://github.com/punkpeye)**
- **[Awesome MCP Servers by wong2](https://github.com/wong2/awesome-mcp-servers)** (**[website](https://mcpservers.org)**) - A curated list of MCP servers by **[wong2](https://github.com/wong2)**
- **[Discord Server](https://glama.ai/mcp/discord)** – A community discord server dedicated to MCP by **[Frank Fiegel](https://github.com/punkpeye)**
- **[MCP Badges](https://github.com/mcpx-dev/mcp-badges)** – Quickly highlight your MCP project with clear, eye-catching badges, by **[Ironben](https://github.com/nanbingxyz)**
- **[MCP X Community](https://x.com/i/communities/1861891349609603310)** – A X community for MCP by **[Xiaoyi](https://x.com/chxy)**
- **[mcp-cli](https://github.com/wong2/mcp-cli)** - A CLI inspector for the Model Context Protocol by **[wong2](https://github.com/wong2)**
- **[mcp-get](https://mcp-get.com)** - Command line tool for installing and managing MCP servers by **[Michael Latman](https://github.com/michaellatman)**
- **[mcp-manager](https://github.com/zueai/mcp-manager)** - Simple Web UI to install and manage MCP servers for Claude Desktop by **[Zue](https://github.com/zueai)**
- **[MCPHub](https://github.com/Jeamee/MCPHub-Desktop)** – An Open Source MacOS & Windows GUI Desktop app for discovering, installing and managing MCP servers by **[Jeamee](https://github.com/jeamee)**
- **[mcp.run](https://mcp.run)** - A hosted registry and control plane to install & run secure + portable MCP Servers.
- **[Open-Sourced MCP Servers Directory](https://github.com/chatmcp/mcp-directory)** - A curated list of MCP servers by **[mcpso](https://mcp.so)**
- <img height="12" width="12" src="https://opentools.com/favicon.ico" alt="OpenTools Logo" /> **[OpenTools](https://opentools.com)** - An open registry for finding, installing, and building with MCP servers by **[opentoolsteam](https://github.com/opentoolsteam)**
- **[PulseMCP](https://www.pulsemcp.com)** ([API](https://www.pulsemcp.com/api)) - Community hub & weekly newsletter for discovering MCP servers, clients, articles, and news by **[Tadas Antanavicius](https://github.com/tadasant)**, **[Mike Coughlin](https://github.com/macoughl)**, and **[Ravina Patel](https://github.com/ravinahp)**
- **[r/mcp](https://www.reddit.com/r/mcp)** – A Reddit community dedicated to MCP by **[Frank Fiegel](https://github.com/punkpeye)**
- **[Smithery](https://smithery.ai/)** - A registry of MCP servers to find the right tools for your LLM agents by **[Henry Mao](https://github.com/calclavia)**
- **[Toolbase](https://gettoolbase.ai)** - Desktop application that manages tools and MCP servers with just a few clicks - no coding required by **[gching](https://github.com/gching)**

## 🚀 Getting Started

### Using MCP Servers in this Repository
Typescript-based servers in this repository can be used directly with `npx`.

For example, this will start the [Memory](src/memory) server:
```sh
npx -y @modelcontextprotocol/server-memory
```

Python-based servers in this repository can be used directly with [`uvx`](https://docs.astral.sh/uv/concepts/tools/) or [`pip`](https://pypi.org/project/pip/). `uvx` is recommended for ease of use and setup.

For example, this will start the [Git](src/git) server:
```sh
# With uvx
uvx mcp-server-git

# With pip
pip install mcp-server-git
python -m mcp_server_git
```

Follow [these](https://docs.astral.sh/uv/getting-started/installation/) instructions to install `uv` / `uvx` and [these](https://pip.pypa.io/en/stable/installation/) to install `pip`.

### Using an MCP Client
However, running a server on its own isn't very useful, and should instead be configured into an MCP client. For example, here's the Claude Desktop configuration to use the above server:

```json
{
  "mcpServers": {
    "memory": {
      "command": "npx",
      "args": ["-y", "@modelcontextprotocol/server-memory"]
    }
  }
}
```

Additional examples of using the Claude Desktop as an MCP client might look like:

```json
{
  "mcpServers": {
    "filesystem": {
      "command": "npx",
      "args": ["-y", "@modelcontextprotocol/server-filesystem", "/path/to/allowed/files"]
    },
    "git": {
      "command": "uvx",
      "args": ["mcp-server-git", "--repository", "path/to/git/repo"]
    },
    "github": {
      "command": "npx",
      "args": ["-y", "@modelcontextprotocol/server-github"],
      "env": {
        "GITHUB_PERSONAL_ACCESS_TOKEN": "<YOUR_TOKEN>"
      }
    },
    "postgres": {
      "command": "npx",
      "args": ["-y", "@modelcontextprotocol/server-postgres", "postgresql://localhost/mydb"]
    }
  }
}
```

## 🛠️ Creating Your Own Server

Interested in creating your own MCP server? Visit the official documentation at [modelcontextprotocol.io](https://modelcontextprotocol.io/introduction) for comprehensive guides, best practices, and technical details on implementing MCP servers.

## 🤝 Contributing

See [CONTRIBUTING.md](CONTRIBUTING.md) for information about contributing to this repository.

## 🔒 Security

See [SECURITY.md](SECURITY.md) for reporting security vulnerabilities.

## 📜 License

This project is licensed under the MIT License - see the [LICENSE](LICENSE) file for details.

## 💬 Community

- [GitHub Discussions](https://github.com/orgs/modelcontextprotocol/discussions)

## ⭐ Support

If you find MCP servers useful, please consider starring the repository and contributing new servers or improvements!

---

Managed by Anthropic, but built together with the community. The Model Context Protocol is open source and we encourage everyone to contribute their own servers and improvements!<|MERGE_RESOLUTION|>--- conflicted
+++ resolved
@@ -126,14 +126,10 @@
 - **[oatpp-mcp](https://github.com/oatpp/oatpp-mcp)** - C++ MCP integration for Oat++. Use [Oat++](https://oatpp.io) to build MCP servers.
 - **[Obsidian Markdown Notes](https://github.com/calclavia/mcp-obsidian)** - Read and search through your Obsidian vault or any directory containing Markdown notes
 - **[OpenAPI](https://github.com/snaggle-ai/openapi-mcp-server)** - Interact with [OpenAPI](https://www.openapis.org/) APIs.
-<<<<<<< HEAD
-- **[Pandoc](https://github.com/vivekVells/mcp-pandoc)** - MCP server for seamless document format conversion using Pandoc, supporting Markdown, HTML, PDF, DOCX (.docx), csv and more.
-=======
 - **[OpenCTI](https://github.com/Spathodea-Network/opencti-mcp)** - Interact with OpenCTI platform to retrieve threat intelligence data including reports, indicators, malware and threat actors.
 - **[OpenRPC](https://github.com/shanejonas/openrpc-mpc-server)** - Interact with and discover JSON-RPC APIs via [OpenRPC](https://open-rpc.org).
 - **[Open Strategy Partners Marketing Tools](https://github.com/open-strategy-partners/osp_marketing_tools)** - Content editing codes, value map, and positioning tools for product marketing.
-- **[Pandoc](https://github.com/vivekVells/mcp-pandoc)** - MCP server for seamless document format conversion using Pandoc, supporting Markdown, HTML, and plain text, with other formats like PDF, csv and docx in development.
->>>>>>> 16dfe5a7
+- **[Pandoc](https://github.com/vivekVells/mcp-pandoc)** - MCP server for seamless document format conversion using Pandoc, supporting Markdown, HTML, PDF, DOCX (.docx), csv and more.
 - **[Pinecone](https://github.com/sirmews/mcp-pinecone)** - MCP server for searching and uploading records to Pinecone. Allows for simple RAG features, leveraging Pinecone's Inference API.
 - **[Placid.app](https://github.com/felores/placid-mcp-server)** - Generate image and video creatives using Placid.app templates
 - **[Playwright](https://github.com/executeautomation/mcp-playwright)** - This MCP Server will help you run browser automation and webscraping using Playwright
