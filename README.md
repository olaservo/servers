# Model Context Protocol servers

This repository is a collection of *reference implementations* for the [Model Context Protocol](https://modelcontextprotocol.io/) (MCP), as well as references
to community built servers and additional resources.

The servers in this repository showcase the versatility and extensibility of MCP, demonstrating how it can be used to give Large Language Models (LLMs) secure, controlled access to tools and data sources.
Each MCP server is implemented with either the [Typescript MCP SDK](https://github.com/modelcontextprotocol/typescript-sdk) or [Python MCP SDK](https://github.com/modelcontextprotocol/python-sdk).

> Note: Lists in this README are maintained in alphabetical order to minimize merge conflicts when adding new items.

## 🌟 Reference Servers

These servers aim to demonstrate MCP features and the TypeScript and Python SDKs.

- **[Everything](src/everything)** - Reference / test server with prompts, resources, and tools
- **[Fetch](src/fetch)** - Web content fetching and conversion for efficient LLM usage
- **[Filesystem](src/filesystem)** - Secure file operations with configurable access controls
- **[Git](src/git)** - Tools to read, search, and manipulate Git repositories
- **[Memory](src/memory)** - Knowledge graph-based persistent memory system
- **[Sequential Thinking](src/sequentialthinking)** - Dynamic and reflective problem-solving through thought sequences
- **[Time](src/time)** - Time and timezone conversion capabilities

### Archived

The following reference servers are now archived and can be found at [servers-archived](https://github.com/modelcontextprotocol/servers-archived).

- **[AWS KB Retrieval](https://github.com/modelcontextprotocol/servers-archived/tree/main/src/aws-kb-retrieval-server)** - Retrieval from AWS Knowledge Base using Bedrock Agent Runtime
- **[Brave Search](https://github.com/modelcontextprotocol/servers-archived/tree/main/src/brave-search)** - Web and local search using Brave's Search API
- **[EverArt](https://github.com/modelcontextprotocol/servers-archived/tree/main/src/everart)** - AI image generation using various models
- **[GitHub](https://github.com/modelcontextprotocol/servers-archived/tree/main/src/github)** - Repository management, file operations, and GitHub API integration
- **[GitLab](https://github.com/modelcontextprotocol/servers-archived/tree/main/src/gitlab)** - GitLab API, enabling project management
- **[Google Drive](https://github.com/modelcontextprotocol/servers-archived/tree/main/src/gdrive)** - File access and search capabilities for Google Drive
- **[Google Maps](https://github.com/modelcontextprotocol/servers-archived/tree/main/src/google-maps)** - Location services, directions, and place details
- **[PostgreSQL](https://github.com/modelcontextprotocol/servers-archived/tree/main/src/postgres)** - Read-only database access with schema inspection
- **[Puppeteer](https://github.com/modelcontextprotocol/servers-archived/tree/main/src/puppeteer)** - Browser automation and web scraping
- **[Redis](https://github.com/modelcontextprotocol/servers-archived/tree/main/src/redis)** - Interact with Redis key-value stores
- **[Sentry](https://github.com/modelcontextprotocol/servers-archived/tree/main/src/sentry)** - Retrieving and analyzing issues from Sentry.io
- **[Slack](https://github.com/modelcontextprotocol/servers-archived/tree/main/src/slack)** - Channel management and messaging capabilities
- **[Sqlite](https://github.com/modelcontextprotocol/servers-archived/tree/main/src/sqlite)** - Database interaction and business intelligence capabilities

## 🤝 Third-Party Servers

### 🎖️ Official Integrations

Official integrations are maintained by companies building production ready MCP servers for their platforms.

- <img height="12" width="12" src="https://www.21st.dev/favicon.ico" alt="21st.dev Logo" /> **[21st.dev Magic](https://github.com/21st-dev/magic-mcp)** - Create crafted UI components inspired by the best 21st.dev design engineers.
- <img height="12" width="12" src="https://invoxx-public-bucket.s3.eu-central-1.amazonaws.com/frontend-resources/adfin-logo-small.svg" alt="Adfin Logo" /> **[Adfin](https://github.com/Adfin-Engineering/mcp-server-adfin)** - The only platform you need to get paid - all payments in one place, invoicing and accounting reconciliations with [Adfin](https://www.adfin.com/).
- <img height="12" width="12" src="https://www.agentql.com/favicon/favicon.png" alt="AgentQL Logo" /> **[AgentQL](https://github.com/tinyfish-io/agentql-mcp)** - Enable AI agents to get structured data from unstructured web with [AgentQL](https://www.agentql.com/).
- <img height="12" width="12" src="https://agentrpc.com/favicon.ico" alt="AgentRPC Logo" /> **[AgentRPC](https://github.com/agentrpc/agentrpc)** - Connect to any function, any language, across network boundaries using [AgentRPC](https://www.agentrpc.com/).
- **[Agentset](https://github.com/agentset-ai/mcp-server)** - RAG for your knowledge base connected to [Agentset](https://agentset.ai).
- <img height="12" width="12" src="https://aiven.io/favicon.ico" alt="Aiven Logo" /> **[Aiven](https://github.com/Aiven-Open/mcp-aiven)** - Navigate your [Aiven projects](https://go.aiven.io/mcp-server) and interact with the PostgreSQL®, Apache Kafka®, ClickHouse® and OpenSearch® services
- <img height="12" width="12" src="https://www.alation.com/resource-center/download/7p3vnbbznfiw/34FMtBTex5ppvs2hNYa9Fc/c877c37e88e5339878658697c46d2d58/Alation-Logo-Bug-Primary.svg" alt="Alation Logo" /> **[Alation](https://github.com/Alation/alation-ai-agent-sdk)** - Unlock the power of the enterprise Data Catalog by harnessing tools provided by the Alation MCP server.
- <img height="12" width="12" src="https://www.algolia.com/files/live/sites/algolia-assets/files/icons/algolia-logo-for-favicon.svg" alt="Algolia Logo" /> **[Algolia MCP](https://github.com/algolia/mcp-node)** Algolia MCP Server exposes a natural language interface to query, inspect, and manage Algolia indices and configs. Useful for monitoring, debugging and optimizing search performance within your agentic workflows. See [demo](https://www.youtube.com/watch?v=UgCOLcDI9Lg).
- <img height="12" width="12" src="https://img.alicdn.com/imgextra/i4/O1CN01epkXwH1WLAXkZfV6N_!!6000000002771-2-tps-200-200.png" alt="Alibaba Cloud AnalyticDB for MySQL Logo" /> **[Alibaba Cloud AnalyticDB for MySQL](https://github.com/aliyun/alibabacloud-adb-mysql-mcp-server)** - Connect to a [AnalyticDB for MySQL](https://www.alibabacloud.com/en/product/analyticdb-for-mysql) cluster for getting database or table metadata, querying and analyzing data.It will be supported to add the openapi for cluster operation in the future.
- <img height="12" width="12" src="https://github.com/aliyun/alibabacloud-adbpg-mcp-server/blob/master/images/AnalyticDB.png" alt="Alibaba Cloud AnalyticDB for PostgreSQL Logo" /> **[Alibaba Cloud AnalyticDB for PostgreSQL](https://github.com/aliyun/alibabacloud-adbpg-mcp-server)** - An MCP server to connect to [AnalyticDB for PostgreSQL](https://github.com/aliyun/alibabacloud-adbpg-mcp-server) instances, query and analyze data.
- <img height="12" width="12" src="https://img.alicdn.com/imgextra/i3/O1CN0101UWWF1UYn3rAe3HU_!!6000000002530-2-tps-32-32.png" alt="DataWorks Logo" /> **[Alibaba Cloud DataWorks](https://github.com/aliyun/alibabacloud-dataworks-mcp-server)** - A Model Context Protocol (MCP) server that provides tools for AI, allowing it to interact with the [DataWorks](https://www.alibabacloud.com/help/en/dataworks/) Open API through a standardized interface. This implementation is based on the Alibaba Cloud Open API and enables AI agents to perform cloud resources operations seamlessly.
- <img height="12" width="12" src="https://opensearch-shanghai.oss-cn-shanghai.aliyuncs.com/ouhuang/aliyun-icon.png" alt="Alibaba Cloud OpenSearch Logo" /> **[Alibaba Cloud OpenSearch](https://github.com/aliyun/alibabacloud-opensearch-mcp-server)** - This MCP server equips AI Agents with tools to interact with [OpenSearch](https://help.aliyun.com/zh/open-search/?spm=5176.7946605.J_5253785160.6.28098651AaYZXC) through a standardized and extensible interface.
- <img height="12" width="12" src="https://github.com/aliyun/alibaba-cloud-ops-mcp-server/blob/master/image/alibaba-cloud.png" alt="Alibaba Cloud OPS Logo" /> **[Alibaba Cloud OPS](https://github.com/aliyun/alibaba-cloud-ops-mcp-server)** - Manage the lifecycle of your Alibaba Cloud resources with [CloudOps Orchestration Service](https://www.alibabacloud.com/en/product/oos) and Alibaba Cloud OpenAPI.
- <img height="12" width="12" src="https://github.com/aliyun/alibabacloud-rds-openapi-mcp-server/blob/main/assets/alibabacloudrds.png" alt="Alibaba Cloud RDS MySQL Logo" /> **[Alibaba Cloud RDS](https://github.com/aliyun/alibabacloud-rds-openapi-mcp-server)** - An MCP server designed to interact with the Alibaba Cloud RDS OpenAPI, enabling programmatic management of RDS resources via an LLM.
- <img height="12" width="12" src="https://www.alphavantage.co/logo.png/" alt="AlphaVantage Logo" /> **[AlphaVantage](https://github.com/calvernaz/alphavantage)** - Connect to 100+ APIs for financial market data, including stock prices, fundamentals, and more from [AlphaVantage](https://www.alphavantage.co)
- <img height="12" width="12" src="https://doris.apache.org/images/favicon.ico" alt="Apache Doris Logo" /> **[Apache Doris](https://github.com/apache/doris-mcp-server)** - MCP Server For [Apache Doris](https://doris.apache.org/), an MPP-based real-time data warehouse.
- <img height="12" width="12" src="https://iotdb.apache.org/img/logo.svg" alt="Apache IoTDB Logo" /> **[Apache IoTDB](https://github.com/apache/iotdb-mcp-server)** - MCP Server for [Apache IoTDB](https://github.com/apache/iotdb) database and its tools
- <img height="12" width="12" src="https://apify.com/favicon.ico" alt="Apify Logo" /> **[Apify](https://github.com/apify/actors-mcp-server)** - [Actors MCP Server](https://apify.com/apify/actors-mcp-server): Use 3,000+ pre-built cloud tools to extract data from websites, e-commerce, social media, search engines, maps, and more
- <img height="12" width="12" src="https://2052727.fs1.hubspotusercontent-na1.net/hubfs/2052727/cropped-cropped-apimaticio-favicon-1-32x32.png" alt="APIMatic Logo" /> **[APIMatic MCP](https://github.com/apimatic/apimatic-validator-mcp)** - APIMatic MCP Server is used to validate OpenAPI specifications using [APIMatic](https://www.apimatic.io/). The server processes OpenAPI files and returns validation summaries by leveraging APIMatic's API.
- <img height="12" width="12" src="https://apollo-server-landing-page.cdn.apollographql.com/_latest/assets/favicon.png" alt="Apollo Graph Logo" /> **[Apollo MCP Server](https://github.com/apollographql/apollo-mcp-server/)** - Connect your GraphQL APIs to AI agents
- <img height="12" width="12" src="https://phoenix.arize.com/wp-content/uploads/2023/04/cropped-Favicon-32x32.png" alt="Arize-Phoenix Logo" /> **[Arize Phoenix](https://github.com/Arize-ai/phoenix/tree/main/js/packages/phoenix-mcp)** - Inspect traces, manage prompts, curate datasets, and run experiments using [Arize Phoenix](https://github.com/Arize-ai/phoenix), an open-source AI and LLM observability tool.
- <img height="12" width="12" src="https://731523176-files.gitbook.io/~/files/v0/b/gitbook-x-prod.appspot.com/o/spaces%2FaVUBXRZbpAgtjYf5HsvO%2Fuploads%2FaRRrVVocXCTr6GkepfCx%2Flogo_color.svg?alt=media&token=3ba24089-0ab2-421f-a9d9-41f2f94f954a" alt="Armor Logo" /> **[Armor Crypto MCP](https://github.com/armorwallet/armor-crypto-mcp)** - MCP to interface with multiple blockchains, staking, DeFi, swap, bridging, wallet management, DCA, Limit Orders, Coin Lookup, Tracking and more.
- <img height="12" width="12" src="https://console.asgardeo.io/app/libs/themes/wso2is/assets/images/branding/favicon.ico" alt="Asgardeo Logo" /> **[Asgardeo](https://github.com/asgardeo/asgardeo-mcp-server)** - MCP server to interact with your [Asgardeo](https://wso2.com/asgardeo) organization through LLM tools.
- <img height="12" width="12" src="https://www.datastax.com/favicon-32x32.png" alt="DataStax logo" /> **[Astra DB](https://github.com/datastax/astra-db-mcp)** - Comprehensive tools for managing collections and documents in a [DataStax Astra DB](https://www.datastax.com/products/datastax-astra) NoSQL database with a full range of operations such as create, update, delete, find, and associated bulk actions.
- <img height="12" width="12" src="https://assets.atlan.com/assets/atlan-a-logo-blue-background.png" alt="Atlan Logo" /> **[Atlan](https://github.com/atlanhq/agent-toolkit/tree/main/modelcontextprotocol)** - The Atlan Model Context Protocol server allows you to interact with the [Atlan](https://www.atlan.com/) services through multiple tools.
- <img height="12" width="12" src="https://resources.audiense.com/hubfs/favicon-1.png" alt="Audiense Logo" /> **[Audiense Insights](https://github.com/AudienseCo/mcp-audiense-insights)** - Marketing insights and audience analysis from [Audiense](https://www.audiense.com/products/audiense-insights) reports, covering demographic, cultural, influencer, and content engagement analysis.
- <img height="12" width="12" src="https://cdn.auth0.com/website/website/favicons/auth0-favicon.svg" alt="Auth0 Logo" /> **[Auth0](https://github.com/auth0/auth0-mcp-server)** - MCP server for interacting with your Auth0 tenant, supporting creating and modifying actions, applications, forms, logs, resource servers, and more.
- <img height="12" width="12" src="https://firstorder.ai/favicon_auth.ico" alt="Authenticator App Logo" /> **[Authenticator App · 2FA](https://github.com/firstorderai/authenticator_mcp)** - A secure MCP (Model Context Protocol) server that enables AI agents to interact with the Authenticator App.
- <img height="12" width="12" src="https://a0.awsstatic.com/libra-css/images/site/fav/favicon.ico" alt="AWS Logo" /> **[AWS](https://github.com/awslabs/mcp)** -  Specialized MCP servers that bring AWS best practices directly to your development workflow.
- <img height="12" width="12" src="https://axiom.co/favicon.ico" alt="Axiom Logo" /> **[Axiom](https://github.com/axiomhq/mcp-server-axiom)** - Query and analyze your Axiom logs, traces, and all other event data in natural language
- <img height="12" width="12" src="https://cdn-dynmedia-1.microsoft.com/is/content/microsoftcorp/acom_social_icon_azure" alt="Microsoft Azure Logo" /> **[Azure](https://github.com/Azure/azure-mcp)** - The Azure MCP Server gives MCP Clients access to key Azure services and tools like Azure Storage, Cosmos DB, the Azure CLI, and more.
- <img height="12" width="12" src="https://www.bankless.com/favicon.ico" alt="Bankless Logo" /> **[Bankless Onchain](https://github.com/bankless/onchain-mcp)** - Query Onchain data, like ERC20 tokens, transaction history, smart contract state.
- <img height="12" width="12" src="https://bicscan.io/favicon.png" alt="BICScan Logo" /> **[BICScan](https://github.com/ahnlabio/bicscan-mcp)** - Risk score / asset holdings of EVM blockchain address (EOA, CA, ENS) and even domain names.
- <img height="12" width="12" src="https://web-cdn.bitrise.io/favicon.ico" alt="Bitrise Logo" /> **[Bitrise](https://github.com/bitrise-io/bitrise-mcp)** - Chat with your builds, CI, and [more](https://bitrise.io/blog/post/chat-with-your-builds-ci-and-more-introducing-the-bitrise-mcp-server).
- <img height="12" width="12" src="https://boldsign.com/favicon.ico" alt="BoldSign Logo" /> **[BoldSign](https://github.com/boldsign/boldsign-mcp)** - Search, request, and manage e-signature contracts effortlessly with [BoldSign](https://boldsign.com/).
- <img height="12" width="12" src="https://boost.space/favicon.ico" alt="Boost.space Logo" /> **[Boost.space](https://github.com/boostspace/boostspace-mcp-server)** - An MCP server integrating with [Boost.space](https://boost.space) for centralized, automated business data from 2000+ sources.
- <img height="12" width="12" src="https://www.box.com/favicon.ico" alt="Box Logo" /> **[Box](https://github.com/box-community/mcp-server-box)** - Interact with the Intelligent Content Management platform through Box AI.
- <img height="12" width="12" src="https://browserbase.com/favicon.ico" alt="Browserbase Logo" /> **[Browserbase](https://github.com/browserbase/mcp-server-browserbase)** - Automate browser interactions in the cloud (e.g. web navigation, data extraction, form filling, and more)
- <img height="12" width="12" src="https://browserstack.wpenginepowered.com/wp-content/themes/browserstack/img/favicons/favicon.ico" alt="BrowserStack Logo" /> **[BrowserStack](https://github.com/browserstack/mcp-server)** - Access BrowserStack's [Test Platform](https://www.browserstack.com/test-platform) to debug, write and fix tests, do accessibility testing and more.
- <img height="12" width="12" src="https://builtwith.com/favicon.ico" alt="BuiltWith Logo" /> **[BuiltWith](https://github.com/builtwith/mcp)** - Identify the technology stack behind any website.
- <img height="12" width="12" src="https://portswigger.net/favicon.ico" alt="PortSwigger Logo" /> **[Burp Suite](https://github.com/PortSwigger/mcp-server)** - MCP Server extension allowing AI clients to connect to [Burp Suite](https://portswigger.net)
- <img height="12" width="12" src="https://campertunity.com/assets/icon/favicon.ico" alt="Campertunity Logo" /> **[Campertunity](https://github.com/campertunity/mcp-server)** - Search campgrounds around the world on campertunity, check availability, and provide booking links.
- <img height="12" width="12" src="https://play.cartesia.ai/icon.png" alt="Cartesia logo" /> **[Cartesia](https://github.com/cartesia-ai/cartesia-mcp)** - Connect to the [Cartesia](https://cartesia.ai/) voice platform to perform text-to-speech, voice cloning etc. 
- <img height="12" width="12" src="https://www.cashfree.com/favicon.ico" alt="Cashfree logo" /> **[Cashfree](https://github.com/cashfree/cashfree-mcp)** - [Cashfree Payments](https://www.cashfree.com/) official MCP server.
- <img height="12" width="12" src="https://www.chargebee.com/static/resources/brand/favicon.png" alt="Chargebee Logo" /> **[Chargebee](https://github.com/chargebee/agentkit/tree/main/modelcontextprotocol)** - MCP Server that connects AI agents to [Chargebee platform](https://www.chargebee.com).
- <img height="12" width="12" src="https://cheqd.io/wp-content/uploads/2023/03/logo_cheqd_favicon.png" alt="Cheqd Logo" /> **[Cheqd](https://github.com/cheqd/mcp-toolkit)** - Enable AI Agents to be trusted, verified, prevent fraud, protect your reputation, and more through [cheqd's](https://cheqd.io) Trust Registries and Credentials.
- <img height="12" width="12" src="https://cdn.chiki.studio/brand/logo.png" alt="Chiki StudIO Logo" /> **[Chiki StudIO](https://chiki.studio/galimybes/mcp/)** - Create your own configurable MCP servers purely via configuration (no code), with instructions, prompts, and tools support.
- <img height="12" width="12" src="https://trychroma.com/_next/static/media/chroma-logo.ae2d6e4b.svg" alt="Chroma Logo" /> **[Chroma](https://github.com/chroma-core/chroma-mcp)** - Embeddings, vector search, document storage, and full-text search with the open-source AI application database
- <img height="12" width="12" src="https://www.chronulus.com/favicon/chronulus-logo-blue-on-alpha-square-128x128.ico" alt="Chronulus AI Logo" /> **[Chronulus AI](https://github.com/ChronulusAI/chronulus-mcp)** - Predict anything with Chronulus AI forecasting and prediction agents.
- <img height="12" width="12" src="https://circleci.com/favicon.ico" alt="CircleCI Logo" /> **[CircleCI](https://github.com/CircleCI-Public/mcp-server-circleci)** - Enable AI Agents to fix build failures from CircleCI.
- <img height="12" width="12" src="https://clickhouse.com/favicon.ico" alt="ClickHouse Logo" /> **[ClickHouse](https://github.com/ClickHouse/mcp-clickhouse)** - Query your [ClickHouse](https://clickhouse.com/) database server.
- <img height="12" width="12" src="https://cdn.simpleicons.org/cloudflare" /> **[Cloudflare](https://github.com/cloudflare/mcp-server-cloudflare)** - Deploy, configure & interrogate your resources on the Cloudflare developer platform (e.g. Workers/KV/R2/D1)
- <img height="12" width="12" src="https://app.codacy.com/static/images/favicon-16x16.png" alt="Codacy Logo" /> **[Codacy](https://github.com/codacy/codacy-mcp-server/)** - Interact with [Codacy](https://www.codacy.com) API to query code quality issues, vulnerabilities, and coverage insights about your code.
- <img height="12" width="12" src="https://codelogic.com/wp-content/themes/codelogic/assets/img/favicon.png" alt="CodeLogic Logo" /> **[CodeLogic](https://github.com/CodeLogicIncEngineering/codelogic-mcp-server)** - Interact with [CodeLogic](https://codelogic.com), a Software Intelligence platform that graphs complex code and data architecture dependencies, to boost AI accuracy and insight.
- <img height="12" width="12" src="https://www.comet.com/favicon.ico" alt="Comet Logo" /> **[Comet Opik](https://github.com/comet-ml/opik-mcp)** - Query and analyze your [Opik](https://github.com/comet-ml/opik) logs, traces, prompts and all other telemtry data from your LLMs in natural language.
- <img height="12" width="12" src="https://www.confluent.io/favicon.ico" alt="Confluent Logo" /> **[Confluent](https://github.com/confluentinc/mcp-confluent)** - Interact with Confluent Kafka and Confluent Cloud REST APIs.
- <img src="https://contrastsecurity.com/favicon.ico" alt="Contrast Security" width="12" height="12"> **[Contrast Security](https://github.com/Contrast-Security-OSS/mcp-contrast)** - Brings Contrast's vulnerability and SCA data into your coding agent to quickly remediate vulnerabilities.
- <img height="12" width="12" src="https://www.convex.dev/favicon.ico" alt="Convex Logo" /> **[Convex](https://stack.convex.dev/convex-mcp-server)** - Introspect and query your apps deployed to Convex.
- <img height="12" width="12" src="https://avatars.githubusercontent.com/u/605755?s=200&v=4" alt="Couchbase Logo" /> **[Couchbase](https://github.com/Couchbase-Ecosystem/mcp-server-couchbase)** - Interact with the data stored in Couchbase clusters.
- <img height="12" width="12" src="https://github.com/user-attachments/assets/b256f9fa-2020-4b37-9644-c77229ef182b" alt="CRIC 克而瑞 LOGO"> **[CRIC Wuye AI](https://github.com/wuye-ai/mcp-server-wuye-ai)** - Interact with capabilities of the CRIC Wuye AI platform, an intelligent assistant specifically for the property management industry.
- <img height="12" width="12" src="http://app.itsdart.com/static/img/favicon.png" alt="Dart Logo" /> **[Dart](https://github.com/its-dart/dart-mcp-server)** - Interact with task, doc, and project data in [Dart](https://itsdart.com), an AI-native project management tool
- <img height="12" width="12" src="https://datahub.com/wp-content/uploads/2025/04/cropped-Artboard-1-32x32.png" alt="DataHub Logo" /> **[DataHub](https://github.com/acryldata/mcp-server-datahub)** - Search your data assets, traverse data lineage, write SQL queries, and more using [DataHub](https://datahub.com/) metadata.
- <img height="12" width="12" src="https://debugg.ai/favicon.svg" alt="Debugg AI Logo" /> **[Debugg.AI](https://github.com/debugg-ai/debugg-ai-mcp)** - Zero-Config, Fully AI-Managed End-to-End Testing for any code gen platform via [Debugg.AI](https://debugg.ai) remote browsing test agents.
- <img height="12" width="12" src="https://www.deepl.com/img/logo/deepl-logo-blue.svg" alt="DeepL Logo" /> **[DeepL](https://github.com/DeepLcom/deepl-mcp-server)** - Translate or rewrite text with [DeepL](https://deepl.com)'s very own AI models using [the DeepL API](https://developers.deepl.com/docs)
- <img height="12" width="12" src="https://defang.io/_next/static/media/defang-icon-dark-colour.25f95b77.svg" alt="Defang Logo" /> **[Defang](https://github.com/DefangLabs/defang/blob/main/src/pkg/mcp/README.md)** - Deploy your project to the cloud seamlessly with the [Defang](https://www.defang.io) platform without leaving your integrated development environment
- <img height="12" width="12" src="https://www.devhub.com/img/upload/favicon-196x196-dh.png" alt="DevHub Logo" /> **[DevHub](https://github.com/devhub/devhub-cms-mcp)** - Manage and utilize website content within the [DevHub](https://www.devhub.com) CMS platform
- <img height="12" width="12" src="https://devrev.ai/favicon.ico" alt="DevRev Logo" /> **[DevRev](https://github.com/devrev/mcp-server)** - An MCP server to integrate with DevRev APIs to search through your DevRev Knowledge Graph where objects can be imported from diff. Sources listed [here](https://devrev.ai/docs/import#available-sources).
- <img height="12" width="12" src="https://dexpaprika.com/favicon.ico" alt="DexPaprika Logo" /> **[DexPaprika (CoinPaprika)](https://github.com/coinpaprika/dexpaprika-mcp)** - Access real-time DEX data, liquidity pools, token information, and trading analytics across multiple blockchain networks with [DexPaprika](https://dexpaprika.com) by CoinPaprika.
- <img height="12" width="12" src="https://avatars.githubusercontent.com/u/204530939?s=200&v=4" alt="Dumpling AI Logo" /> **[Dumpling AI](https://github.com/Dumpling-AI/mcp-server-dumplingai)** - Access data, web scraping, and document conversion APIs by [Dumpling AI](https://www.dumplingai.com/)
- <img height="12" width="12" src="https://avatars.githubusercontent.com/u/58178984" alt="Dynatrace Logo" /> **[Dynatrace](https://github.com/dynatrace-oss/dynatrace-mcp)** - Manage and interact with the [Dynatrace Platform ](https://www.dynatrace.com/platform) for real-time observability and monitoring.
- <img height="12" width="12" src="https://e2b.dev/favicon.ico" alt="E2B Logo" /> **[E2B](https://github.com/e2b-dev/mcp-server)** - Run code in secure sandboxes hosted by [E2B](https://e2b.dev)
- <img height="12" width="12" src="https://www.edgee.cloud/favicon.ico" alt="Edgee Logo" /> **[Edgee](https://github.com/edgee-cloud/mcp-server-edgee)** - Deploy and manage [Edgee](https://www.edgee.cloud) components and projects
- <img height="12" width="12" src="https://static.edubase.net/media/brand/favicon/favicon-32x32.png" alt="EduBase Logo" /> **[EduBase](https://github.com/EduBase/MCP)** - Interact with [EduBase](https://www.edubase.net), a comprehensive e-learning platform with advanced quizzing, exam management, and content organization capabilities
- <img height="12" width="12" src="https://www.elastic.co/favicon.ico" alt="Elasticsearch Logo" /> **[Elasticsearch](https://github.com/elastic/mcp-server-elasticsearch)** - Query your data in [Elasticsearch](https://www.elastic.co/elasticsearch)
- <img height="12" width="12" src="https://esignatures.com/favicon.ico" alt="eSignatures Logo" /> **[eSignatures](https://github.com/esignaturescom/mcp-server-esignatures)** - Contract and template management for drafting, reviewing, and sending binding contracts.
- <img height="12" width="12" src="https://exa.ai/images/favicon-32x32.png" alt="Exa Logo" /> **[Exa](https://github.com/exa-labs/exa-mcp-server)** - Search Engine made for AIs by [Exa](https://exa.ai)
- <img height="12" width="12" src="https://fewsats.com/favicon.svg" alt="Fewsats Logo" /> **[Fewsats](https://github.com/Fewsats/fewsats-mcp)** - Enable AI Agents to purchase anything in a secure way using [Fewsats](https://fewsats.com)
- <img height="12" width="12" src="https://fibery.io/favicon.svg" alt="Fibery Logo" /> **[Fibery](https://github.com/Fibery-inc/fibery-mcp-server)** - Perform queries and entity operations in your [Fibery](https://fibery.io) workspace.
- <img height="12" width="12" src="https://financialdatasets.ai/favicon.ico" alt="Financial Datasets Logo" /> **[Financial Datasets](https://github.com/financial-datasets/mcp-server)** - Stock market API made for AI agents
- <img height="12" width="12" src="https://firecrawl.dev/favicon.ico" alt="Firecrawl Logo" /> **[Firecrawl](https://github.com/mendableai/firecrawl-mcp-server)** - Extract web data with [Firecrawl](https://firecrawl.dev)
- <img height="12" width="12" src="https://avatars.githubusercontent.com/u/100200663?s=200&v=4" alt="Firefly Logo" /> **[Firefly](https://github.com/gofireflyio/firefly-mcp)** - Integrates, discovers, manages, and codifies cloud resources with [Firefly](https://firefly.ai).
- <img height="12" width="12" src="https://fireproof.storage/favicon.ico" alt="Fireproof Logo" /> **[Fireproof](https://github.com/fireproof-storage/mcp-database-server)** - Immutable ledger database with live synchronization
- <img height="12" width="12" src="https://forevervm.com/icon.png" alt="ForeverVM Logo" /> **[ForeverVM](https://github.com/jamsocket/forevervm/tree/main/javascript/mcp-server)** - Run Python in a code sandbox.
- <img height="12" width="12" src="https://app.gibsonai.com/favicon.ico" alt="GibsonAI Logo" /> **[GibsonAI](https://github.com/GibsonAI/mcp)** - AI-Powered Cloud databases: Build, migrate, and deploy database instances with AI
- <img height="12" width="12" src="https://gitea.com/assets/img/favicon.svg" alt="Gitea Logo" /> **[Gitea](https://gitea.com/gitea/gitea-mcp)** - Interact with Gitea instances with MCP.
- <img height="12" width="12" src="https://gitee.com/favicon.ico" alt="Gitee Logo" /> **[Gitee](https://github.com/oschina/mcp-gitee)** - Gitee API integration, repository, issue, and pull request management, and more.
- <img height="12" width="12" src="https://github.githubassets.com/assets/GitHub-Mark-ea2971cee799.png" alt="GitHub Logo" /> **[Github](https://github.com/github/github-mcp-server)** - GitHub's official MCP Server
- <img height="12" width="12" src="https://app.glean.com/images/favicon3-196x196.png" alt="Glean Logo" /> **[Glean](https://github.com/gleanwork/mcp-server)** - Enterprise search and chat using Glean's API.
- <img height="12" width="12" src="https://cdn.jsdelivr.net/gh/jsdelivr/globalping-media@refs/heads/master/icons/android-chrome-192x192.png" alt="Globalping Logo" /> **[Globalping](https://github.com/jsdelivr/globalping-mcp-server)** - Access a network of thousands of probes to run network commands like ping, traceroute, mtr, http and DNS resolve.
- <img height="12" width="12" src="https://gnucleus.ai/favicon.ico" alt="gNucleus Logo" /> **[gNucleus Text-To-CAD](https://github.com/gNucleus/text-to-cad-mcp)** - Generate CAD parts and assemblies from text using gNucleus AI models.
- <img height="12" width="12" src="https://cdn.prod.website-files.com/6605a2979ff17b2cd1939cd4/6605a460de47e7596ed84f06_icon256.png" alt="gotoHuman Logo" /> **[gotoHuman](https://github.com/gotohuman/gotohuman-mcp-server)** - Human-in-the-loop platform - Allow AI agents and automations to send requests for approval to your [gotoHuman](https://www.gotohuman.com) inbox.
- <img height="12" width="12" src="https://grafana.com/favicon.ico" alt="Grafana Logo" /> **[Grafana](https://github.com/grafana/mcp-grafana)** - Search dashboards, investigate incidents and query datasources in your Grafana instance
- <img height="12" width="12" src="https://grafbase.com/favicon.ico" alt="Grafbase Logo" /> **[Grafbase](https://github.com/grafbase/grafbase/tree/main/crates/mcp)** - Turn your GraphQL API into an efficient MCP server with schema intelligence in a single command.
- <img height="12" width="12" src="https://framerusercontent.com/images/KCOWBYLKunDff1Dr452y6EfjiU.png" alt="Graphlit Logo" /> **[Graphlit](https://github.com/graphlit/graphlit-mcp-server)** - Ingest anything from Slack to Gmail to podcast feeds, in addition to web crawling, into a searchable [Graphlit](https://www.graphlit.com) project.
- <img height="12" width="12" src="https://greptime.com/favicon.ico" alt="Greptime Logo" /> **[GreptimeDB](https://github.com/GreptimeTeam/greptimedb-mcp-server)** - Provides AI assistants with a secure and structured way to explore and analyze data in [GreptimeDB](https://github.com/GreptimeTeam/greptimedb).
- <img height="12" width="12" src="https://gyazo.com/favicon.ico" alt="Gyazo Logo" /> **[Gyazo](https://github.com/nota/gyazo-mcp-server)** - Search, fetch, upload, and interact with Gyazo images, including metadata and OCR data.
- <img height="12" width="12" src="https://www.herokucdn.com/favicons/favicon.ico" alt="Heroku Logo" /> **[Heroku](https://github.com/heroku/heroku-mcp-server)** - Interact with the Heroku Platform through LLM-driven tools for managing apps, add-ons, dynos, databases, and more.
- <img height="12" width="12" src="https://img.alicdn.com/imgextra/i3/O1CN01d9qrry1i6lTNa2BRa_!!6000000004364-2-tps-218-200.png" alt="Hologres Logo" /> **[Hologres](https://github.com/aliyun/alibabacloud-hologres-mcp-server)** - Connect to a [Hologres](https://www.alibabacloud.com/en/product/hologres) instance, get table metadata, query and analyze data.
- <img height="12" width="12" src="https://www.honeycomb.io/favicon.ico" alt="Honeycomb Logo" /> **[Honeycomb](https://github.com/honeycombio/honeycomb-mcp)** Allows [Honeycomb](https://www.honeycomb.io/) Enterprise customers to query and analyze their data, alerts, dashboards, and more; and cross-reference production behavior with the codebase.
- <img height="12" width="12" src="https://static.hsinfrastatic.net/StyleGuideUI/static-3.438/img/sprocket/favicon-32x32.png" alt="HubSpot Logo" /> **[HubSpot](https://developer.hubspot.com/mcp)** - Connect, manage, and interact with [HubSpot](https://www.hubspot.com/) CRM data
- <img height="12" width="12" src="https://hunter.io/favicon.ico" alt="Hunter Logo" /> **[Hunter](https://github.com/hunter-io/hunter-mcp)** - Interact with the [Hunter API](https://hunter.io) to get B2B data using natural language.
- <img height="12" width="12" src="https://hyperbrowser-assets-bucket.s3.us-east-1.amazonaws.com/Hyperbrowser-logo.png" alt="Hyperbrowsers23 Logo" /> **[Hyperbrowser](https://github.com/hyperbrowserai/mcp)** - [Hyperbrowser](https://www.hyperbrowser.ai/) is the next-generation platform empowering AI agents and enabling effortless, scalable browser automation.
- **[IBM wxflows](https://github.com/IBM/wxflows/tree/main/examples/mcp/javascript)** - Tool platform by IBM to build, test and deploy tools for any data source
- <img height="12" width="12" src="https://www.getinboxzero.com/icon.png" alt="Inbox Zero Logo" /> **[Inbox Zero](https://github.com/elie222/inbox-zero/tree/main/apps/mcp-server)** - AI personal assistant for email [Inbox Zero](https://www.getinboxzero.com)
- <img height="12" width="12" src="https://inkeep.com/favicon.ico" alt="Inkeep Logo" /> **[Inkeep](https://github.com/inkeep/mcp-server-python)** - RAG Search over your content powered by [Inkeep](https://inkeep.com)
- <img height="12" width="12" src="https://integration.app/favicon.ico" alt="Integration App Icon" /> **[Integration App](https://github.com/integration-app/mcp-server)** - Interact with any other SaaS applications on behalf of your customers.
- <img height="12" width="12" src="https://cdn.simpleicons.org/jetbrains" /> **[JetBrains](https://github.com/JetBrains/mcp-jetbrains)** – Work on your code with JetBrains IDEs
- <img height="12" width="12" src="https://speedmedia.jfrog.com/08612fe1-9391-4cf3-ac1a-6dd49c36b276/media.jfrog.com/wp-content/uploads/2019/04/20131046/Jfrog16-1.png" alt="JFrog Logo" /> **[JFrog](https://github.com/jfrog/mcp-jfrog)** - Model Context Protocol (MCP) Server for the [JFrog](https://jfrog.com/) Platform API, enabling repository management, build tracking, release lifecycle management, and more.
- <img height="12" width="12" src="https://kagi.com/favicon.ico" alt="Kagi Logo" /> **[Kagi Search](https://github.com/kagisearch/kagimcp)** - Search the web using Kagi's search API
- <img height="12" width="12" src="https://connection.keboola.com/favicon.ico" alt="Keboola Logo" /> **[Keboola](https://github.com/keboola/keboola-mcp-server)** - Build robust data workflows, integrations, and analytics on a single intuitive platform.
- <img height="12" width="12" src="https://keywordspeopleuse.com/favicon.ico" alt="KeywordsPeopleUse Logo" /> **[KeywordsPeopleUse.com](https://github.com/data-skunks/kpu-mcp)** - Find questions people ask online with [KeywordsPeopleUse](https://keywordspeopleuse.com).
- <img height="12" width="12" src="https://raw.githubusercontent.com/klavis-ai/klavis/main/static/klavis-ai.png" alt="Klavis Logo" /> **[Klavis ReportGen](https://github.com/Klavis-AI/klavis/tree/main/mcp_servers/report_generation)** - Create professional reports from a simple user query.
- <img height="12" width="12" src="https://www.kurrent.io/favicon.ico" alt="Kurrent Logo" /> **[KurrentDB](https://github.com/kurrent-io/mcp-server)** - This is a simple MCP server to help you explore data and prototype projections faster on top of KurrentDB.
- <img height="12" width="12" src="https://avatars.githubusercontent.com/u/187484914" alt="KWDB Logo" /> **[KWDB](https://github.com/KWDB/kwdb-mcp-server)** - Reading, writing, querying, modifying data, and performing DDL operations with data in your KWDB Database.
- <img height="12" width="12" src="https://labelstud.io/favicon-16x16.png" alt="Label Studio Logo" /> **[Label Studio](https://github.com/HumanSignal/label-studio-mcp-server)** - Open Source data labeling platform.
- <img src="https://avatars.githubusercontent.com/u/188884511?s=48&v=4" alt="Lambda Capture" width="12" height="12"> **[Lambda Capture](https://github.com/lambda-capture/mcp-server)** - Macroeconomic Forecasts & Semantic Context from Federal Reserve, Bank of England, ECB.
- <img height="12" width="12" src="https://langfuse.com/favicon.ico" alt="Langfuse Logo" /> **[Langfuse Prompt Management](https://github.com/langfuse/mcp-server-langfuse)** - Open-source tool for collaborative editing, versioning, evaluating, and releasing prompts.
- <img height="12" width="12" src="https://laratranslate.com/favicon.ico" alt="Lara Translate Logo" /> **[Lara Translate](https://github.com/translated/lara-mcp)** - MCP Server for Lara Translate API, enabling powerful translation capabilities with support for language detection and context-aware translations.
- <img height="12" width="12" src="https://www.launchdarkly.com/favicon.ico" alt="LaunchDarkly Logo" /> **[LaunchDarkly](https://github.com/launchdarkly/mcp-server)** - LaunchDarkly is a continuous delivery platform that provides feature flags as a service and allows developers to iterate quickly and safely.
- <img height="12" width="12" src="https://linear.app/favicon.ico" alt="Linear Logo" /> **[Linear](https://linear.app/docs/mcp)** - Search, create, and update Linear issues, projects, and comments.
- <img height="12" width="12" src="https://lingo.dev/favicon.ico" alt="Lingo.dev Logo" /> **[Lingo.dev](https://github.com/lingodotdev/lingo.dev/blob/main/mcp.md)** - Make your AI agent speak every language on the planet, using [Lingo.dev](https://lingo.dev) Localization Engine.
- <img height="12" width="12" src="https://ligo.ertiqah.com/favicon.avif" alt="LiGo Logo" /> **[LinkedIn MCP Runner](https://github.com/ertiqah/linkedin-mcp-runner)** - Write, edit, and schedule LinkedIn posts right from ChatGPT and Claude with [LiGo](https://ligo.ertiqah.com/).
- <img height="12" width="12" src="https://litmus.io/favicon.ico" alt="Litmus.io Logo" /> **[Litmus.io](https://github.com/litmusautomation/litmus-mcp-server)** - Official MCP server for configuring [Litmus](https://litmus.io) Edge for Industrial Data Collection, Edge Analytics & Industrial AI.
- <img height="12" width="12" src="https://liveblocks.io/favicon.ico" alt="Liveblocks Logo" /> **[Liveblocks](https://github.com/liveblocks/liveblocks-mcp-server)** - Ready‑made features for AI & human collaboration—use this to develop your [Liveblocks](https://liveblocks.io) app quicker.
- <img height="12" width="12" src="https://logfire.pydantic.dev/favicon.ico" alt="Logfire Logo" /> **[Logfire](https://github.com/pydantic/logfire-mcp)** - Provides access to OpenTelemetry traces and metrics through Logfire.
- <img height="12" width="12" src="https://make.magicmealkits.com/favicon.ico" alt="Magic Meal Kits Logo" /> **[Magic Meal Kits](https://github.com/pureugong/mmk-mcp)** - Unleash Make's Full Potential by [Magic Meal Kits](https://make.magicmealkits.com/)
- <img height="12" width="12" src="https://www.mailgun.com/favicon.ico" alt="Mailgun Logo" /> **[Mailgun](https://github.com/mailgun/mailgun-mcp-server)** - Interact with Mailgun API.
- <img height="12" width="12" src="https://www.make.com/favicon.ico" alt="Make Logo" /> **[Make](https://github.com/integromat/make-mcp-server)** - Turn your [Make](https://www.make.com/) scenarios into callable tools for AI assistants.
- <img height="14" width="14" src="https://raw.githubusercontent.com/rust-mcp-stack/mcp-discovery/refs/heads/main/docs/_media/mcp-discovery-logo.png" alt="mcp-discovery logo" /> **[MCP Discovery](https://github.com/rust-mcp-stack/mcp-discovery)** - A lightweight CLI tool built in Rust for discovering MCP server capabilities.
- <img height="12" width="12" src="https://googleapis.github.io/genai-toolbox/favicons/favicon.ico" alt="MCP Toolbox for Databases Logo" /> **[MCP Toolbox for Databases](https://github.com/googleapis/genai-toolbox)** - Open source MCP server specializing in easy, fast, and secure tools for Databases. Supports  AlloyDB, BigQuery, Bigtable, Cloud SQL, Dgraph, MySQL, Neo4j, Postgres, Spanner, and more.
- <img height="12" width="12" src="https://www.meilisearch.com/favicon.ico" alt="Meilisearch Logo" /> **[Meilisearch](https://github.com/meilisearch/meilisearch-mcp)** - Interact & query with Meilisearch (Full-text & semantic search API)
- <img height="12" width="12" src="https://memgraph.com/favicon.png" alt="Memgraph Logo" /> **[Memgraph](https://github.com/memgraph/mcp-memgraph)** - Query your data in [Memgraph](https://memgraph.com/) graph database.
- <img height="12" width="12" src="https://www.mercadopago.com/favicon.ico" alt="MercadoPago Logo" /> **[Mercado Pago](https://mcp.mercadopago.com/)** - Mercado Pago's official MCP server.
- <img height="12" width="12" src="https://metoro.io/static/images/logos/Metoro.svg" alt="Metoro Logo" /> **[Metoro](https://github.com/metoro-io/metoro-mcp-server)** - Query and interact with kubernetes environments monitored by Metoro
- <img height="12" width="12" src="https://claritystatic.azureedge.net/images/logo.ico" alt="Microsoft Clarity Logo"/> **[Microsoft Clarity](https://github.com/microsoft/clarity-mcp-server)** - Official MCP Server to get your behavioral analytics data and insights from [Clarity](https://clarity.microsoft.com)
- <img height="12" width="12" src="https://conn-afd-prod-endpoint-bmc9bqahasf3grgk.b01.azurefd.net/releases/v1.0.1735/1.0.1735.4099/commondataserviceforapps/icon.png" alt="Microsoft Dataverse Logo" /> **[Microsoft Dataverse](https://go.microsoft.com/fwlink/?linkid=2320176)** - Chat over your business data using NL - Discover tables, run queries, retrieve data, insert or update records, and execute custom prompts grounded in business knowledge and context.
- <img height="12" width="12" src="https://milvus.io/favicon-32x32.png" /> **[Milvus](https://github.com/zilliztech/mcp-server-milvus)** - Search, Query and interact with data in your Milvus Vector Database.
- <img height="12" width="12" src="https://console.gomomento.com/favicon.ico" /> **[Momento](https://github.com/momentohq/mcp-momento)** - Momento Cache lets you quickly improve your performance, reduce costs, and handle load at any scale.
- <img height="12" width="12" src="https://www.mongodb.com/favicon.ico" /> **[MongoDB](https://github.com/mongodb-js/mongodb-mcp-server)** - Both MongoDB Community Server and MongoDB Atlas are supported.
- <img height="12" width="12" src="https://www.motherduck.com/favicon.ico" alt="MotherDuck Logo" /> **[MotherDuck](https://github.com/motherduckdb/mcp-server-motherduck)** - Query and analyze data with MotherDuck and local DuckDB
- <img height="12" width="12" src="https://avatars.githubusercontent.com/u/38020270" alt="NanoVMs Logo" /> **[NanoVMs](https://github.com/nanovms/ops-mcp)** - Easily Build and Deploy unikernels to any cloud.
- <img height="12" width="12" src="https://needle-ai.com/images/needle-logo-orange-2-rounded.png" alt="Needle AI Logo" /> **[Needle](https://github.com/needle-ai/needle-mcp)** - Production-ready RAG out of the box to search and retrieve data from your own documents.
- <img height="12" width="12" src="https://neo4j.com/favicon.ico" alt="Neo4j Logo" /> **[Neo4j](https://github.com/neo4j-contrib/mcp-neo4j/)** - Neo4j graph database server (schema + read/write-cypher) and separate graph database backed memory
- <img height="12" width="12" src="https://avatars.githubusercontent.com/u/183852044?s=48&v=4" alt="Neon Logo" /> **[Neon](https://github.com/neondatabase/mcp-server-neon)** - Interact with the Neon serverless Postgres platform
- <img height="12" width="12" src="https://www.netdata.cloud/favicon-32x32.png" alt="Netdata Logo" /> **[Netdata](https://github.com/netdata/netdata/blob/master/src/web/mcp/README.md)** - Discovery, exploration, reporting and root cause analysis using all observability data, including metrics, logs, systems, containers, processes, and network connections
- <img height="12" width="12" src="https://www.netlify.com/favicon/icon.svg" alt="Netlify Logo" /> **[Netlify](https://docs.netlify.com/welcome/build-with-ai/netlify-mcp-server/)** - Create, build, deploy, and manage your websites with Netlify web platform.
- <img height="12" width="12" src="https://www.thenile.dev/favicon.ico" alt="Nile Logo" /> **[Nile](https://github.com/niledatabase/nile-mcp-server)** - An MCP server that talks to Nile - Postgres re-engineered for B2B apps. Manage and query databases, tenants, users, auth using LLMs
- <img height="12" width="12" src="https://avatars.githubusercontent.com/u/208441832?s=400&v=4" alt="Nodit Logo" /> **[Nodit](https://github.com/noditlabs/nodit-mcp-server)** - Official Nodit MCP Server enabling access to multi-chain RPC Nodes and Data APIs for blockchain data.
- <img height="12" width="12" src="https://avatars.githubusercontent.com/u/4792552?s=200&v=4" alt="Notion Logo" /> **[Notion](https://github.com/makenotion/notion-mcp-server#readme)** - This project implements an MCP server for the Notion API.
- <img height="12" width="12" src="https://www.nutrient.io/assets/images/logos/nutrient.svg" alt="Nutrient Logo" /> **[Nutrient](https://github.com/PSPDFKit/nutrient-dws-mcp-server)** - Create, Edit, Sign, Extract Documents using Natural Language
- <img height="12" width="12" src="https://nx.dev/favicon/favicon.svg" alt="Nx Logo" /> **[Nx](https://github.com/nrwl/nx-console/blob/master/apps/nx-mcp)** - Makes [Nx's understanding](https://nx.dev/features/enhance-AI) of your codebase accessible to LLMs, providing insights into the codebase architecture, project relationships and runnable tasks thus allowing AI to make precise code suggestions.
- <img height="12" width="12" src="https://avatars.githubusercontent.com/u/82347605?s=48&v=4" alt="OceanBase Logo" /> **[OceanBase](https://github.com/oceanbase/mcp-oceanbase)** - MCP Server for OceanBase database and its tools
- <img height="12" width="12" src="https://docs.octagonagents.com/logo.svg" alt="Octagon Logo" /> **[Octagon](https://github.com/OctagonAI/octagon-mcp-server)** - Deliver real-time investment research with extensive private and public market data.
- <img height="12" width="12" src="https://octoeverywhere.com/img/logo.png" alt="OctoEverywhere Logo" /> **[OctoEverywhere](https://github.com/OctoEverywhere/mcp)** - A 3D Printing MCP server that allows for querying for live state, webcam snapshots, and 3D printer control.
- <img height="12" width="12" src="https://avatars.githubusercontent.com/u/211697972" alt="Offorte Logo" /> **[Offorte](https://github.com/offorte/offorte-mcp-server#readme)** - Offorte Proposal Software official MCP server enables creation and sending of business proposals.
- <img height="12" width="12" src="https://maps.olakrutrim.com/favicon.ico" alt="Ola Maps" /> **[OlaMaps](https://pypi.org/project/ola-maps-mcp-server)** - Official Ola Maps MCP Server for services like geocode, directions, place details and many more.
- <img height="12" width="12" src="https://static.onlyoffice.com/images/favicon.ico" alt="ONLYOFFICE DocSpace" /> **[ONLYOFFICE DocSpace](https://github.com/ONLYOFFICE/docspace-mcp)** - Interact with [ONLYOFFICE DocSpace](https://www.onlyoffice.com/docspace.aspx) API to create rooms, manage files and folders.
- <img height="12" width="12" src="https://op.gg/favicon.ico" alt="OP.GG Logo" /> **[OP.GG](https://github.com/opgginc/opgg-mcp)** - Access real-time gaming data across popular titles like League of Legends, TFT, and Valorant, offering champion analytics, esports schedules, meta compositions, and character statistics.
- <img height="12" width="12" src="https://app.opslevel.com/favicon.ico" alt="OpsLevel" /> **[OpsLevel](https://github.com/opslevel/opslevel-mcp)** - Official MCP Server for [OpsLevel](https://www.opslevel.com).
- <img height="12" width="12" src="https://oxylabs.io/favicon.ico" alt="Oxylabs Logo" /> **[Oxylabs](https://github.com/oxylabs/oxylabs-mcp)** - Scrape websites with Oxylabs Web API, supporting dynamic rendering and parsing for structured data extraction.
- <img height="12" width="12" src="https://developer.paddle.com/favicon.svg" alt="Paddle Logo" /> **[Paddle](https://github.com/PaddleHQ/paddle-mcp-server)** - Interact with the Paddle API. Manage product catalog, billing and subscriptions, and reports.
- <img height="12" width="12" src="https://secure.pagos.ai/favicon.svg" alt="Pagos Logo" /> **[Pagos](https://github.com/pagos-ai/pagos-mcp)** - Interact with the Pagos API. Query Credit Card BIN Data with more to come.
- <img height="12" width="12" src="https://paiml.com/favicon.ico" alt="PAIML Logo" /> **[PAIML MCP Agent Toolkit](https://github.com/paiml/paiml-mcp-agent-toolkit)** - Professional project scaffolding toolkit with zero-configuration AI context generation, template generation for Rust/Deno/Python projects, and hybrid neuro-symbolic code analysis.
- **[Patronus AI](https://github.com/patronus-ai/patronus-mcp-server)** - Test, evaluate, and optimize AI agents and RAG apps
- <img height="12" width="12" src="https://www.paypalobjects.com/webstatic/icon/favicon.ico" alt="PayPal Logo" /> **[PayPal](https://mcp.paypal.com)** - PayPal's official MCP server.
- <img height="12" width="12" src="https://www.perplexity.ai/favicon.ico" alt="Perplexity Logo" /> **[Perplexity](https://github.com/ppl-ai/modelcontextprotocol)** - An MCP server that connects to Perplexity's Sonar API, enabling real-time web-wide research in conversational AI.
- <img height="12" width="12" src="https://avatars.githubusercontent.com/u/54333248" /> **[Pinecone](https://github.com/pinecone-io/pinecone-mcp)** - [Pinecone](https://docs.pinecone.io/guides/operations/mcp-server)'s developer MCP Server assist developers in searching documentation and managing data within their development environment.
- <img height="12" width="12" src="https://avatars.githubusercontent.com/u/54333248" /> **[Pinecone Assistant](https://github.com/pinecone-io/assistant-mcp)** - Retrieves context from your [Pinecone Assistant](https://docs.pinecone.io/guides/assistant/mcp-server) knowledge base.
- **[PostHog](https://github.com/posthog/mcp)** - Interact with PostHog analytics, feature flags, error tracking and more with the official PostHog MCP server.
- <img height="12" width="12" src="https://www.prisma.io/images/favicon-32x32.png" alt="Prisma Logo" /> **[Prisma](https://www.prisma.io/docs/postgres/mcp-server)** - Create and manage Prisma Postgres databases
- <img src="https://www.pubnub.com/favicon/favicon-32x32.png" alt="PubNub" width="12" height="12"> **[PubNub](https://github.com/pubnub/pubnub-mcp-server)** - Retrieves context for developing with PubNub SDKs and calling APIs.
- <img height="12" width="12" src="https://www.pulumi.com/images/favicon.ico" alt="Pulumi Logo" /> **[Pulumi](https://github.com/pulumi/mcp-server)** - Deploy and manage cloud infrastructure using [Pulumi](https://pulumi.com).
- <img height="12" width="12" src="https://pure.md/favicon.png" alt="Pure.md Logo" /> **[Pure.md](https://github.com/puremd/puremd-mcp)** - Reliably access web content in markdown format with [pure.md](https://pure.md) (bot detection avoidance, proxy rotation, and headless JS rendering built in).
- <img height="12" width="12" src="https://put.io/images/favicon.ico" alt="Put.io Logo" /> **[Put.io](https://github.com/putdotio/putio-mcp-server)** - Interact with your Put.io account to download torrents.
- <img height="12" width="12" src="https://qdrant.tech/img/brand-resources-logos/logomark.svg" /> **[Qdrant](https://github.com/qdrant/mcp-server-qdrant/)** - Implement semantic memory layer on top of the Qdrant vector search engine
- <img height="12" width="12" src="https://avatars.githubusercontent.com/u/165178062" alt="Ragie Logo" /> **[Ragie](https://github.com/ragieai/ragie-mcp-server/)** - Retrieve context from your [Ragie](https://www.ragie.ai) (RAG) knowledge base connected to integrations like Google Drive, Notion, JIRA and more.
- <img height="12" width="12" src="https://www.ramp.com/favicon.ico" /> **[Ramp](https://github.com/ramp-public/ramp-mcp)** - Interact with [Ramp](https://ramp.com)'s Developer API to run analysis on your spend and gain insights leveraging LLMs
- **[Raygun](https://github.com/MindscapeHQ/mcp-server-raygun)** - Interact with your crash reporting and real using monitoring data on your Raygun account
- <img height="12" width="12" src="https://framerusercontent.com/images/CU1m0xFonUl76ZeaW0IdkQ0M.png" alt="Razorpay Logo" /> **[Razorpay](https://github.com/razorpay/razorpay-mcp-server)** - Razorpay's official MCP server
- <img height="12" width="12" src="https://www.recraft.ai/favicons/icon.svg" alt="Recraft Logo" /> **[Recraft](https://github.com/recraft-ai/mcp-recraft-server)** - Generate raster and vector (SVG) images using [Recraft](https://recraft.ai). Also you can edit, upscale images, create your own styles, and vectorize raster images
- <img height="12" width="12" src="https://avatars.githubusercontent.com/u/1529926" alt="Redis Logo" /> **[Redis](https://github.com/redis/mcp-redis/)** - The Redis official MCP Server offers an interface to manage and search data in Redis.
- <img height="12" width="12" src="https://avatars.githubusercontent.com/u/1529926" alt="Redis Logo" /> **[Redis Cloud API](https://github.com/redis/mcp-redis-cloud/)** - The Redis Cloud API MCP Server allows you to manage your Redis Cloud resources using natural language.
- <img src="https://avatars.githubusercontent.com/u/149024635" alt="Reexpress" width="12" height="12"> **[Reexpress](https://github.com/ReexpressAI/reexpress_mcp_server)** - Enable Similarity-Distance-Magnitude statistical verification for your search, software, and data science workflows
- <img height="12" width="12" src="https://www.rember.com/favicon.ico" alt="Rember Logo" /> **[Rember](https://github.com/rember/rember-mcp)** - Create spaced repetition flashcards in [Rember](https://rember.com) to remember anything you learn in your chats
- <img height="12" width="12" src="https://ui.rilldata.com/favicon.png" alt="Rill Data Logo" /> **[Rill Data](https://docs.rilldata.com/explore/mcp)** - Interact with Rill Data to query and analyze your data.
- <img height="12" width="12" src="https://riza.io/favicon.ico" alt="Riza logo" /> **[Riza](https://github.com/riza-io/riza-mcp)** - Arbitrary code execution and tool-use platform for LLMs by [Riza](https://riza.io)
- <img height="12" width="12" src="https://cdn.prod.website-files.com/66b7de6a233c04f4dac200a6/66bed52680d689629483c18b_faviconV2%20(2).png" alt="Root Signals Logo" /> **[Root Signals](https://github.com/root-signals/root-signals-mcp)** - Improve and quality control your outputs with evaluations using LLM-as-Judge
- <img height="12" width="12" src="https://scrapi.tech/favicon.ico" alt="ScrAPI Logo" /> **[ScrAPI](https://github.com/DevEnterpriseSoftware/scrapi-mcp)** - Web scraping using [ScrAPI](https://scrapi.tech). Extract website content that is difficult to access because of bot detection, captchas or even geolocation restrictions.
- <img height="12" width="12" src="https://screenshotone.com/favicon.ico" alt="ScreenshotOne Logo" /> **[ScreenshotOne](https://github.com/screenshotone/mcp/)** - Render website screenshots with [ScreenshotOne](https://screenshotone.com/)
- <img height="12" width="12" src="https://semgrep.dev/favicon.ico" alt="Semgrep Logo" /> **[Semgrep](https://github.com/semgrep/mcp)** - Enable AI agents to secure code with [Semgrep](https://semgrep.dev/).
- <img height="12" width="12" src="https://pics.fatwang2.com/56912e614b35093426c515860f9f2234.svg" alt="Search1API Logo" /> **[Search1API](https://github.com/fatwang2/search1api-mcp)** - One API for Search, Crawling, and Sitemaps
- <img height="12" width="12" src="https://cdn.prod.website-files.com/6372338e5477e047032b37a5/64f85e6388a2a5c8c9525b4d_favLogo.png" alt="Shortcut Logo" /> **[Shortcut](https://github.com/useshortcut/mcp-server-shortcut)** - Access and implement all of your projects and tasks (Stories) from [Shortcut](https://shortcut.com/).
- <img height="12" width="12" src="https://www.singlestore.com/favicon-32x32.png?v=277b9cbbe31e8bc416504cf3b902d430"/> **[SingleStore](https://github.com/singlestore-labs/mcp-server-singlestore)** - Interact with the SingleStore database platform
- <img height="12" width="12" src="https://app.snyk.io/bundle/favicon-faj49uD9.png" alt="Snyk Logo" /> **[Snyk](https://github.com/snyk/snyk-ls/blob/main/mcp_extension/README.md)** - Enhance security posture by embedding [Snyk](https://snyk.io/) vulnerability scanning directly into agentic workflows.
- <img height="12" width="12" src="https://www.starrocks.io/favicon.ico" alt="StarRocks Logo" /> **[StarRocks](https://github.com/StarRocks/mcp-server-starrocks)** - Interact with [StarRocks](https://www.starrocks.io/)
- <img height="12" width="12" src="https://stripe.com/favicon.ico" alt="Stripe Logo" /> **[Stripe](https://github.com/stripe/agent-toolkit)** - Interact with Stripe API
- <img height="12" width="12" src="https://tavily.com/favicon.ico" alt="Tavily Logo" /> **[Tavily](https://github.com/tavily-ai/tavily-mcp)** - Search engine for AI agents (search + extract) powered by [Tavily](https://tavily.com/)
- <img height="12" width="12" src="https://raw.githubusercontent.com/hashicorp/terraform-mcp-server/main/public/images/Terraform-LogoMark_onDark.svg" alt="Terraform Logo" /> **[Terraform](https://github.com/hashicorp/terraform-mcp-server)** - Seamlessly integrate with Terraform ecosystem, enabling advanced automation and interaction capabilities for Infrastructure as Code (IaC) development powered by [Terraform](https://www.hashicorp.com/en/products/terraform)
- <img height="12" width="12" src="https://thirdweb.com/favicon.ico" alt="Thirdweb Logo" /> **[Thirdweb](https://github.com/thirdweb-dev/ai/tree/main/python/thirdweb-mcp)** - Read/write to over 2k blockchains, enabling data querying, contract analysis/deployment, and transaction execution, powered by [Thirdweb](https://thirdweb.com/)
- <img height="12" width="12" src="https://tianji.msgbyte.com/img/dark-brand.svg" alt="Tianji Logo" /> **[Tianji](https://github.com/msgbyte/tianji/tree/master/apps/mcp-server)** - Interact with Tianji platform whatever selfhosted or cloud platform, powered by [Tianji](https://tianji.msgbyte.com/).
- <img height="12" width="12" src="https://www.pingcap.com/favicon.ico" alt="TiDB Logo" /> **[TiDB](https://github.com/pingcap/pytidb)** - MCP Server to interact with TiDB database platform.
- <img height="12" width="12" src="https://www.tinybird.co/favicon.ico" alt="Tinybird Logo" /> **[Tinybird](https://github.com/tinybirdco/mcp-tinybird)** - Interact with Tinybird serverless ClickHouse platform
- <img height="12" width="12" src="https://b2729162.smushcdn.com/2729162/wp-content/uploads/2023/10/cropped-Favicon-1-192x192.png?lossy=1&strip=1&webp=1" alt="Tldv Logo" /> **[Tldv](https://gitlab.com/tldv/tldv-mcp-server)** - Connect your AI agents to Google-Meet, Zoom & Microsoft Teams through [tl;dv](https://tldv.io)
- <img height="12" width="12" src="https://images.thetradeagent.ai/trade_agent/logo.svg" alt="Trade Agent Logo" /> **[Trade Agent](https://github.com/Trade-Agent/trade-agent-mcp)** - Execute stock and crypto trades on your brokerage via [Trade Agent](https://thetradeagent.ai)
- <img height="12" width="12" src="https://www.twilio.com/content/dam/twilio-com/core-assets/social/favicon-16x16.png" alt="Twilio Logo" /> **[Twilio](https://github.com/twilio-labs/mcp)** - Interact with [Twilio](https://www.twilio.com/en-us) APIs to send SMS messages, manage phone numbers, configure your account, and more.
- <img height="12" width="12" src="https://unifai.network/favicon.ico" alt="UnifAI Logo" /> **[UnifAI](https://github.com/unifai-network/unifai-mcp-server)** - Dynamically search and call tools using [UnifAI Network](https://unifai.network)
- <img height="12" width="12" src="https://framerusercontent.com/images/plcQevjrOYnyriuGw90NfQBPoQ.jpg" alt="Unstructured Logo" /> **[Unstructured](https://github.com/Unstructured-IO/UNS-MCP)** - Set up and interact with your unstructured data processing workflows in [Unstructured Platform](https://unstructured.io)
- <img height="12" width="12" src="https://upstash.com/icons/favicon-32x32.png" alt="Upstash Logo" /> **[Upstash](https://github.com/upstash/mcp-server)** - Manage Redis databases and run Redis commands on [Upstash](https://upstash.com/) with natural language.
- <img src="https://www.vantage.sh/favicon.ico" alt="Vantage" width="12" height="12"> **[Vantage](https://github.com/vantage-sh/vantage-mcp-server)** - Interact with your organization's cloud cost spend.
- <img height="12" width="12" src="https://mcp.variflight.com/favicon.ico" alt="VariFlight Logo" /> **[VariFlight](https://github.com/variflight/variflight-mcp)** - VariFlight's official MCP server provides tools to query flight information, weather data, comfort metrics, the lowest available fares, and other civil aviation-related data.
- <img height="12" width="12" src="https://docs.octagonagents.com/logo.svg" alt="Octagon Logo" /> **[VCAgents](https://github.com/OctagonAI/octagon-vc-agents)** - Interact with investor agents—think Wilson or Thiel—continuously updated with market intel.
- **[Vectorize](https://github.com/vectorize-io/vectorize-mcp-server/)** - [Vectorize](https://vectorize.io) MCP server for advanced retrieval, Private Deep Research, Anything-to-Markdown file extraction and text chunking.
- <img height="12" width="12" src="https://static.verbwire.com/favicon-16x16.png" alt="Verbwire Logo" /> **[Verbwire](https://github.com/verbwire/verbwire-mcp-server)** - Deploy smart contracts, mint NFTs, manage IPFS storage, and more through the Verbwire API
- <img height="12" width="12" src="https://verodat.io/assets/favicon-16x16.png" alt="Verodat Logo" /> **[Verodat](https://github.com/Verodat/verodat-mcp-server)** - Interact with Verodat AI Ready Data platform
- <img height="12" width="12" src="https://www.veyrax.com/favicon.ico" alt="VeyraX Logo" /> **[VeyraX](https://github.com/VeyraX/veyrax-mcp)** - Single tool to control all 100+ API integrations, and UI components
- <img height="12" width="12" src="https://avatars.githubusercontent.com/u/174736222?s=200&v=4" alt="VictoriaMetrics Logo" /> **[VictoriaMetrics](https://github.com/VictoriaMetrics-Community/mcp-victoriametrics)** - Comprehensive integration with [VictoriaMetrics APIs](https://docs.victoriametrics.com/victoriametrics/url-examples/) and [documentation](https://docs.victoriametrics.com/) for monitoring, observability, and debugging tasks related to your VictoriaMetrics instances.
- <img height="12" width="12" src="https://wavespeed.ai/logo.webp" alt="WaveSpeed Logo" /> **[WaveSpeed](https://github.com/WaveSpeedAI/mcp-server)** - WaveSpeed MCP server providing AI agents with image and video generation capabilities.
- <img height="12" width="12" src="https://waystation.ai/images/logo.svg" alt="WayStation Logo" /> **[WayStation](https://github.com/waystation-ai/mcp)** - Universal MCP server to connect to popular productivity tools such as Notion, Monday, AirTable, and many more
- <img height="12" width="12" src="https://www.webflow.com/favicon.ico" alt="Webflow Logo"> **[Webflow](https://github.com/webflow/mcp-server)** - Interact with Webflow sites, pages, and collections
- <img height="12" width="12" src="https://www.xero.com/favicon.ico" alt="Xero Logo" /> **[Xero](https://github.com/XeroAPI/xero-mcp-server)** - Interact with the accounting data in your business using our official MCP server
- <img height="12" width="12" src="https://storage.yandexcloud.net/ydb-www-prod-site-assets/favicon-202305/favicon.ico" alt="YDB Logo" /> **[YDB](https://github.com/ydb-platform/ydb-mcp)** - Query [YDB](https://ydb.tech/) databases
- <img height="12" width="12" src="https://www.yugabyte.com/favicon-16x16.png" alt="YugabyteDB Logo" /> **[YugabyteDB](https://github.com/yugabyte/yugabytedb-mcp-server)** -  MCP Server to interact with your [YugabyteDB](https://www.yugabyte.com/) database
- <img height="12" width="12" src="https://avatars.githubusercontent.com/u/14069894" alt="Yunxin Logo" /> **[Yunxin](https://github.com/netease-im/yunxin-mcp-server)** - An MCP server that connects to Yunxin's IM/RTC/DATA Open-API
- <img height="12" width="12" src="https://cdn.zapier.com/zapier/images/favicon.ico" alt="Zapier Logo" /> **[Zapier](https://zapier.com/mcp)** - Connect your AI Agents to 8,000 apps instantly.
- **[ZenML](https://github.com/zenml-io/mcp-zenml)** - Interact with your MLOps and LLMOps pipelines through your [ZenML](https://www.zenml.io) MCP server
- <img height="12" width="12" src="https://zizai.work/images/logo.jpg" alt="ZIZAI Logo" /> **[ZIZAI Recruitment](https://github.com/zaiwork/mcp)** - Interact with the next-generation intelligent recruitment platform for employees and employers, powered by [ZIZAI Recruitment](https://zizai.work).

### 🌎 Community Servers

A growing set of community-developed and maintained servers demonstrates various applications of MCP across different domains.

> **Note:** Community servers are **untested** and should be used at **your own risk**. They are not affiliated with or endorsed by Anthropic.
<<<<<<< HEAD

- **[Ableton Live](https://github.com/Simon-Kansara/ableton-live-mcp-server)** - an MCP server to control Ableton Live.- 
=======
- **[1Panel](https://github.com/1Panel-dev/mcp-1panel)** - MCP server implementation that provides 1Panel interaction.
- **[A2A](https://github.com/GongRzhe/A2A-MCP-Server)** - An MCP server that bridges the Model Context Protocol (MCP) with the Agent-to-Agent (A2A) protocol, enabling MCP-compatible AI assistants (like Claude) to seamlessly interact with A2A agents.
- **[Ableton Live](https://github.com/Simon-Kansara/ableton-live-mcp-server)** - an MCP server to control Ableton Live.
>>>>>>> 5f9be674
- **[Ableton Live](https://github.com/ahujasid/ableton-mcp)** (by ahujasid) - Ableton integration allowing prompt enabled music creation.
- **[Actor Critic Thinking](https://github.com/aquarius-wing/actor-critic-thinking-mcp)** - Actor-critic thinking for performance evaluation
- **[AI Agent Marketplace Index](https://github.com/AI-Agent-Hub/ai-agent-marketplace-index-mcp)** - MCP server to search more than 5000+ AI agents and tools of various categories from [AI Agent Marketplace Index](http://www.deepnlp.org/store/ai-agent) and monitor traffic of AI Agents.
- **[Airbnb](https://github.com/openbnb-org/mcp-server-airbnb)** - Provides tools to search Airbnb and get listing details.
- **[Airflow](https://github.com/yangkyeongmo/mcp-server-apache-airflow)** - A MCP Server that connects to [Apache Airflow](https://airflow.apache.org/) using official python client.
- **[Airtable](https://github.com/domdomegg/airtable-mcp-server)** - Read and write access to [Airtable](https://airtable.com/) databases, with schema inspection.
- **[Airtable](https://github.com/felores/airtable-mcp)** - Airtable Model Context Protocol Server.
- **[Algorand](https://github.com/GoPlausible/algorand-mcp)** - A comprehensive MCP server for tooling interactions (40+) and resource accessibility (60+) plus many useful prompts for interacting with the Algorand blockchain.
- **[Amadeus](https://github.com/donghyun-chae/mcp-amadeus)** (by donghyun-chae) - An MCP server to access, explore, and interact with Amadeus Flight Offers Search API for retrieving detailed flight options, including airline, times, duration, and pricing data.
- **[Amazon Ads](https://github.com/MarketplaceAdPros/amazon-ads-mcp-server)** - MCP Server that provides interaction capabilities with Amazon Advertising through [MarketplaceAdPros](https://marketplaceadpros.com)/
- **[Anki](https://github.com/scorzeth/anki-mcp-server)** - An MCP server for interacting with your [Anki](https://apps.ankiweb.net) decks and cards.
- **[AntV Chart](https://github.com/antvis/mcp-server-chart)** - A Model Context Protocol server for generating 15+ visual charts using [AntV](https://github.com/antvis).
- **[Any Chat Completions](https://github.com/pyroprompts/any-chat-completions-mcp)** - Interact with any OpenAI SDK Compatible Chat Completions API like OpenAI, Perplexity, Groq, xAI and many more.
- **[Apache Gravitino(incubating)](https://github.com/datastrato/mcp-server-gravitino)** - Allow LLMs to explore metadata of structured data and unstructured data with Gravitino, and perform data governance tasks including tagging/classification.
- **[APIWeaver](https://github.com/GongRzhe/APIWeaver)** - An MCP server that dynamically creates MCP  servers from web API configurations. This allows you to easily integrate any REST API, GraphQL endpoint, or web service into an MCP-compatible tool that can be used by AI assistants like Claude.
- **[Apple Books](https://github.com/vgnshiyer/apple-books-mcp)** - Interact with your library on Apple Books, manage your book collection, summarize highlights, notes, and much more.
- **[Apple Calendar](https://github.com/Omar-v2/mcp-ical)** - An MCP server that allows you to interact with your MacOS Calendar through natural language, including features such as event creation, modification, schedule listing, finding free time slots etc.
- **[Apple Script](https://github.com/peakmojo/applescript-mcp)** - MCP server that lets LLM run AppleScript code to to fully control anything on Mac, no setup needed.
- **[Aranet4](https://github.com/diegobit/aranet4-mcp-server)** - MCP Server to manage your Aranet4 CO2 sensor. Fetch data and store in a local SQLite. Ask questions about historical data.
- **[ArangoDB](https://github.com/ravenwits/mcp-server-arangodb)** - MCP Server that provides database interaction capabilities through [ArangoDB](https://arangodb.com/).
- **[Arduino](https://github.com/vishalmysore/choturobo)** - MCP Server that enables AI-powered robotics using Claude AI and Arduino (ESP32) for real-world automation and interaction with robots.
- **[arXiv API](https://github.com/prashalruchiranga/arxiv-mcp-server)** - An MCP server that enables interacting with the arXiv API using natural language.
- **[arxiv-latex-mcp](https://github.com/takashiishida/arxiv-latex-mcp)** - MCP server that fetches and processes arXiv LaTeX sources for precise interpretation of mathematical expressions in papers.
- **[Atlassian](https://github.com/sooperset/mcp-atlassian)** - Interact with Atlassian Cloud products (Confluence and Jira) including searching/reading Confluence spaces/pages, accessing Jira issues, and project metadata.
- **[Atlassian Server (by phuc-nt)](https://github.com/phuc-nt/mcp-atlassian-server)** - An MCP server that connects AI agents (Cline, Claude Desktop, Cursor, etc.) to Atlassian Jira & Confluence, enabling data queries and actions through the Model Context Protocol.
- **[Attestable MCP](https://github.com/co-browser/attestable-mcp-server)** - An MCP server running inside a trusted execution environment (TEE) via Gramine, showcasing remote attestation using [RA-TLS](https://gramine.readthedocs.io/en/stable/attestation.html). This allows an MCP client to verify the server before conencting.
- **[Audius](https://github.com/glassBead-tc/audius-mcp-atris)** - Audius + AI = Atris. Interact with fans, stream music, tip your favorite artists, and more on Audius: all through Claude.
- **[AWS](https://github.com/rishikavikondala/mcp-server-aws)** - Perform operations on your AWS resources using an LLM.
- **[AWS Athena](https://github.com/lishenxydlgzs/aws-athena-mcp)** - A MCP server for AWS Athena to run SQL queries on Glue Catalog.
- **[AWS Cognito](https://github.com/gitCarrot/mcp-server-aws-cognito)** - A MCP server that connects to AWS Cognito for authentication and user management.
- **[AWS Cost Explorer](https://github.com/aarora79/aws-cost-explorer-mcp-server)** - Optimize your AWS spend (including Amazon Bedrock spend) with this MCP server by examining spend across regions, services, instance types and foundation models ([demo video](https://www.youtube.com/watch?v=WuVOmYLRFmI&feature=youtu.be)).
- **[AWS Resources Operations](https://github.com/baryhuang/mcp-server-aws-resources-python)** - Run generated python code to securely query or modify any AWS resources supported by boto3.
- **[AWS S3](https://github.com/aws-samples/sample-mcp-server-s3)** - A sample MCP server for AWS S3 that flexibly fetches objects from S3 such as PDF documents.
- **[Azure ADX](https://github.com/pab1it0/adx-mcp-server)** - Query and analyze Azure Data Explorer databases.
- **[Azure DevOps](https://github.com/Vortiago/mcp-azure-devops)** - An MCP server that provides a bridge to Azure DevOps services, enabling AI assistants to query and manage work items.
- **[Azure MCP Hub](https://github.com/Azure-Samples/mcp)** - A curated list of all MCP servers and related resources for Azure developers by **[Arun Sekhar](https://github.com/achandmsft)**
- **[Azure OpenAI DALL-E 3 MCP Server](https://github.com/jacwu/mcp-server-aoai-dalle3)** - A MCP server for Azure OpenAI DALL-E 3 service to generate image from text.
- **[Azure Wiki Search](https://github.com/coder-linping/azure-wiki-search-server)** - An MCP that enables AI to query the wiki hosted on Azure Devops Wiki.
- **[Baidu AI Search](https://github.com/baidubce/app-builder/tree/master/python/mcp_server/ai_search)** - Web search with Baidu Cloud's AI Search
- **[BambooHR MCP](https://github.com/encoreshao/bamboohr-mcp)** - An MCP server that interfaces with the BambooHR APIs, providing access to employee data, time tracking, and HR management features.
- **[Base Free USDC Transfer](https://github.com/magnetai/mcp-free-usdc-transfer)** - Send USDC on [Base](https://base.org) for free using Claude AI! Built with [Coinbase CDP](https://docs.cdp.coinbase.com/mpc-wallet/docs/welcome).
- **[Basic Memory](https://github.com/basicmachines-co/basic-memory)** - Local-first knowledge management system that builds a semantic graph from Markdown files, enabling persistent memory across conversations with LLMs.
- **[BigQuery](https://github.com/LucasHild/mcp-server-bigquery)** (by LucasHild) - This server enables LLMs to inspect database schemas and execute queries on BigQuery.
- **[BigQuery](https://github.com/ergut/mcp-bigquery-server)** (by ergut) - Server implementation for Google BigQuery integration that enables direct BigQuery database access and querying capabilities
- **[Bilibili](https://github.com/wangshunnn/bilibili-mcp-server)** - This MCP server provides tools to fetch Bilibili user profiles, video metadata, search videos, and more.
- **[Bing Web Search API](https://github.com/leehanchung/bing-search-mcp)** (by hanchunglee) - Server implementation for Microsoft Bing Web Search API.
- **[Bitable MCP](https://github.com/lloydzhou/bitable-mcp)** (by lloydzhou) - MCP server provides access to Lark Bitable through the Model Context Protocol. It allows users to interact with Bitable tables using predefined tools.
- **[Blender](https://github.com/ahujasid/blender-mcp)** (by ahujasid) - Blender integration allowing prompt enabled 3D scene creation, modeling and manipulation.
- **[BreakoutRoom](https://github.com/agree-able/room-mcp)** - Agents accomplishing goals together in p2p rooms 
- **[browser-use](https://github.com/co-browser/browser-use-mcp-server)** (by co-browser) - browser-use MCP server with dockerized playwright + chromium + vnc. supports stdio & resumable http.
- **[BrowserLoop](https://github.com/mattiasw/browserloop)** - An MCP server for taking screenshots of web pages using Playwright. Supports high-quality capture with configurable formats, viewport sizes, cookie-based authentication, and both full page and element-specific screenshots.
- **[Bsc-mcp](https://github.com/TermiX-official/bsc-mcp)** The first MCP server that serves as the bridge between AI and BNB Chain, enabling AI agents to execute complex on-chain operations through seamless integration with the BNB Chain, including transfer, swap, launch, security check on any token and even more.
- **[BVG MCP Server - (Unofficial) ](https://github.com/svkaizoku/mcp-bvg)** - Unofficial MCP server for Berliner Verkehrsbetriebe Api. 
- **[Calculator](https://github.com/githejie/mcp-server-calculator)** - This server enables LLMs to use calculator for precise numerical calculations.
- **[Calendly](https://github.com/universal-mcp/calendly)** - Calendly MCP server from **[agentr](https://agentr.dev/)** that provides support for managing events and scheduling via Calendly.
- **[CCTV VMS MCP](https://github.com/jyjune/mcp_vms)** - A Model Context Protocol (MCP) server designed to connect to a CCTV recording program (VMS) to retrieve recorded and live video streams. It also provides tools to control the VMS software, such as showing live or playback dialogs for specific channels at specified times.
- **[CFBD API](https://github.com/lenwood/cfbd-mcp-server)** - An MCP server for the [College Football Data API](https://collegefootballdata.com/).
- **[ChatMCP](https://github.com/AI-QL/chat-mcp)** – An Open Source Cross-platform GUI Desktop application compatible with Linux, macOS, and Windows, enabling seamless interaction with MCP servers across dynamically selectable LLMs, by **[AIQL](https://github.com/AI-QL)**
- **[ChatSum](https://github.com/mcpso/mcp-server-chatsum)** - Query and Summarize chat messages with LLM. by [mcpso](https://mcp.so)
- **[Chess.com](https://github.com/pab1it0/chess-mcp)** - Access Chess.com player data, game records, and other public information through standardized MCP interfaces, allowing AI assistants to search and analyze chess information.
- **[ChessPal Chess Engine (stockfish)](https://github.com/wilson-urdaneta/chesspal-mcp-engine)** - A Stockfish-powered chess engine exposed as an MCP server. Calculates best moves and supports both HTTP/SSE and stdio transports.
- **[Chroma](https://github.com/privetin/chroma)** - Vector database server for semantic document search and metadata filtering, built on Chroma
- **[Claude Thread Continuity](https://github.com/peless/claude-thread-continuity)** - Persistent memory system enabling Claude Desktop conversations to resume with full context across sessions. Maintains conversation history, project states, and user preferences for seamless multi-session workflows.
- **[ClaudePost](https://github.com/ZilongXue/claude-post)** - ClaudePost enables seamless email management for Gmail, offering secure features like email search, reading, and sending.
- **[ClickUp](https://github.com/TaazKareem/clickup-mcp-server)** - MCP server for ClickUp task management, supporting task creation, updates, bulk operations, and markdown descriptions.
- **[Cloudinary](https://github.com/felores/cloudinary-mcp-server)** - Cloudinary Model Context Protocol Server to upload media to Cloudinary and get back the media link and details.
- **[Coda](https://github.com/universal-mcp/coda)** - Coda.io MCP server from **[agentr](https://agentr.dev/)** that provides support for reading and writing data to Coda docs and tables.
- **[code-assistant](https://github.com/stippi/code-assistant)** - A coding assistant MCP server that allows to explore a code-base and make changes to code. Should be used with trusted repos only (insufficient protection against prompt injections).
- **[code-executor](https://github.com/bazinga012/mcp_code_executor)** - An MCP server that allows LLMs to execute Python code within a specified Conda environment.
- **[code-sandbox-mcp](https://github.com/Automata-Labs-team/code-sandbox-mcp)** - An MCP server to create secure code sandbox environment for executing code within Docker containers.
- **[cognee-mcp](https://github.com/topoteretes/cognee/tree/main/cognee-mcp)** - GraphRAG memory server with customizable ingestion, data processing and search
- **[coin_api_mcp](https://github.com/longmans/coin_api_mcp)** - Provides access to [coinmarketcap](https://coinmarketcap.com/) cryptocurrency data.
- **[CoinMarketCap](https://github.com/shinzo-labs/coinmarketcap-mcp)** - Implements the complete [CoinMarketCap](https://coinmarketcap.com/) API for accessing cryptocurrency market data, exchange information, and other blockchain-related metrics.
- **[commands](https://github.com/g0t4/mcp-server-commands)** - Run commands and scripts. Just like in a terminal.
- **[Computer-Use - Remote MacOS Use](https://github.com/baryhuang/mcp-remote-macos-use)** - Open-source out-of-the-box alternative to OpenAI Operator, providing a full desktop experience and optimized for using remote macOS machines as autonomous AI agents.
- **[consul-mcp](https://github.com/kocierik/consul-mcp-server)** - A consul MCP server for service management, health check and Key-Value Store
- **[Contentful-mcp](https://github.com/ivo-toby/contentful-mcp)** - Read, update, delete, publish content in your [Contentful](https://contentful.com) space(s) from this MCP Server.
- **[context-portal](https://github.com/GreatScottyMac/context-portal)** - Context Portal (ConPort) is a memory bank database system that effectively builds a project-specific knowledge graph, capturing entities like decisions, progress, and architecture, along with their relationships. This serves as a powerful backend for Retrieval Augmented Generation (RAG), enabling AI assistants to access precise, up-to-date project information.
- **[CreateveAI Nexus](https://github.com/spgoodman/createveai-nexus-server)** - Open-Source Bridge Between AI Agents and Enterprise Systems, with simple custom API plug-in capabilities (including close compatibility with ComfyUI nodes), support for Copilot Studio's MCP agent integations, and support for Azure deployment in secure environments with secrets stored in Azure Key Vault, as well as straightforward on-premises deployment.
- **[Creatify](https://github.com/TSavo/creatify-mcp)** - MCP Server that exposes Creatify AI API capabilities for AI video generation, including avatar videos, URL-to-video conversion, text-to-speech, and AI-powered editing tools.
- **[Cronlytic](https://github.com/Cronlytic/cronlytic-mcp-server)** - Create CRUD operations for serverless cron jobs through [Cronlytic](https://cronlytic.com) MCP Server
- **[crypto-feargreed-mcp](https://github.com/kukapay/crypto-feargreed-mcp)**  -  Providing real-time and historical Crypto Fear & Greed Index data.
- **[crypto-indicators-mcp](https://github.com/kukapay/crypto-indicators-mcp)**  -  An MCP server providing a range of cryptocurrency technical analysis indicators and strategies.
- **[crypto-sentiment-mcp](https://github.com/kukapay/crypto-sentiment-mcp)**  -  An MCP server that delivers cryptocurrency sentiment analysis to AI agents.
- **[cryptopanic-mcp-server](https://github.com/kukapay/cryptopanic-mcp-server)** - Providing latest cryptocurrency news to AI agents, powered by CryptoPanic.
- **[Cursor MCP Installer](https://github.com/matthewdcage/cursor-mcp-installer)** - A tool to easily install and configure other MCP servers within Cursor IDE, with support for npm packages, local directories, and Git repositories.
- **[Dappier](https://github.com/DappierAI/dappier-mcp)** - Connect LLMs to real-time, rights-cleared, proprietary data from trusted sources. Access specialized models for Real-Time Web Search, News, Sports, Financial Data, Crypto, and premium publisher content. Explore data models at [marketplace.dappier.com](https://marketplace.dappier.com/marketplace).
- **[Data Exploration](https://github.com/reading-plus-ai/mcp-server-data-exploration)** - MCP server for autonomous data exploration on .csv-based datasets, providing intelligent insights with minimal effort. NOTE: Will execute arbitrary Python code on your machine, please use with caution!
- **[Databricks](https://github.com/JordiNeil/mcp-databricks-server)** - Allows LLMs to run SQL queries, list and get details of jobs executions in a Databricks account.
- **[Databricks Genie](https://github.com/yashshingvi/databricks-genie-MCP)** - A server that connects to the Databricks Genie, allowing LLMs to ask natural language questions, run SQL queries, and interact with Databricks conversational agents.
- **[Databricks Smart SQL](https://github.com/RafaelCartenet/mcp-databricks-server)** - Leveraging Databricks Unity Catalog metadata, perform smart efficient SQL queries to solve Ad-hoc queries and explore data.
- **[Datadog](https://github.com/GeLi2001/datadog-mcp-server)** - Datadog MCP Server for application tracing, monitoring, dashboard, incidents queries built on official datadog api.
- **[Dataset Viewer](https://github.com/privetin/dataset-viewer)** - Browse and analyze Hugging Face datasets with features like search, filtering, statistics, and data export
- **[DaVinci Resolve](https://github.com/samuelgursky/davinci-resolve-mcp)** - MCP server integration for DaVinci Resolve providing powerful tools for video editing, color grading, media management, and project control.
- **[DBHub](https://github.com/bytebase/dbhub/)** - Universal database MCP server connecting to MySQL, PostgreSQL, SQLite, DuckDB and etc.
- **[Deebo](https://github.com/snagasuri/deebo-prototype)** – Agentic debugging MCP server that helps AI coding agents delegate and fix hard bugs through isolated multi-agent hypothesis testing.
- **[Deep Research](https://github.com/reading-plus-ai/mcp-server-deep-research)** - Lightweight MCP server offering Grok/OpenAI/Gemini/Perplexity-style automated deep research exploration and structured reporting.
- **[DeepSeek MCP Server](https://github.com/DMontgomery40/deepseek-mcp-server)** - Model Context Protocol server integrating DeepSeek's advanced language models, in addition to [other useful API endpoints](https://github.com/DMontgomery40/deepseek-mcp-server?tab=readme-ov-file#features)
- **[deepseek-thinker-mcp](https://github.com/ruixingshi/deepseek-thinker-mcp)** - A MCP (Model Context Protocol) provider Deepseek reasoning content to MCP-enabled AI Clients, like Claude Desktop. Supports access to Deepseek's thought processes from the Deepseek API service or from a local Ollama server.
- **[Deepseek_R1](https://github.com/66julienmartin/MCP-server-Deepseek_R1)** - A Model Context Protocol (MCP) server implementation connecting Claude Desktop with DeepSeek's language models (R1/V3)
- **[Descope](https://github.com/descope-sample-apps/descope-mcp-server)** - An MCP server to integrate with [Descope](https://descope.com) to search audit logs, manage users, and more.
- **[DesktopCommander](https://github.com/wonderwhy-er/DesktopCommanderMCP)** - Let AI edit and manage files on your computer, run terminal commands, and connect to remote servers via SSH - all powered by one of the most popular local MCP servers.
- **[DevDb](https://github.com/damms005/devdb-vscode?tab=readme-ov-file#mcp-configuration)** - An MCP server that runs right inside the IDE, for connecting to MySQL, Postgres, SQLite, and MSSQL databases.
- **[Dicom](https://github.com/ChristianHinge/dicom-mcp)** - An MCP server to query and retrieve medical images and for parsing and reading dicom-encapsulated documents (pdf etc.). 
- **[Dify](https://github.com/YanxingLiu/dify-mcp-server)** - A simple implementation of an MCP server for dify workflows.
- **[Discogs](https://github.com/cswkim/discogs-mcp-server)** - A MCP server that connects to the Discogs API for interacting with your music collection.
- **[Discord](https://github.com/v-3/discordmcp)** - A MCP server to connect to Discord guilds through a bot and read and write messages in channels
- **[Discord](https://github.com/SaseQ/discord-mcp)** - A MCP server, which connects to Discord through a bot, and provides comprehensive integration with Discord.
- **[Discord](https://github.com/Klavis-AI/klavis/tree/main/mcp_servers/discord)** - For Discord API integration by Klavis AI
- **[Discourse](https://github.com/AshDevFr/discourse-mcp-server)** - A MCP server to search Discourse posts on a Discourse forum.
- **[Docker](https://github.com/ckreiling/mcp-server-docker)** - Integrate with Docker to manage containers, images, volumes, and networks.
- **[Docs](https://github.com/da1z/docsmcp)** - Enable documentation access for the AI agent, supporting llms.txt and other remote or local files.
- **[Dodo Payments](https://github.com/dodopayments/dodopayments-node/tree/main/packages/mcp-server)** - Enables AI agents to securely perform payment operations via a lightweight, serverless-compatible interface to the [Dodo Payments](https://dodopayments.com) API.
- **[DPLP](https://github.com/szeider/mcp-dblp)**  - Searches the [DBLP](https://dblp.org) computer science bibliography database.
- **[Drupal](https://github.com/Omedia/mcp-server-drupal)** - Server for interacting with [Drupal](https://www.drupal.org/project/mcp) using STDIO transport layer.
- **[dune-analytics-mcp](https://github.com/kukapay/dune-analytics-mcp)** -  A mcp server that bridges Dune Analytics data to AI agents.
- **[DynamoDB-Toolbox](https://www.dynamodbtoolbox.com/docs/databases/actions/mcp-toolkit)** - Leverages your Schemas and Access Patterns to interact with your [DynamoDB](https://aws.amazon.com/dynamodb) Database using natural language.
- **[eBook-mcp](https://github.com/onebirdrocks/ebook-mcp)** - A lightweight MCP server that allows LLMs to read and interact with your personal PDF and EPUB ebooks. Ideal for building AI reading assistants or chat-based ebook interfaces.
- **[EdgeOne Pages MCP](https://github.com/TencentEdgeOne/edgeone-pages-mcp)** - An MCP service for deploying HTML content to EdgeOne Pages and obtaining a publicly accessible URL.
- **[Edwin](https://github.com/edwin-finance/edwin/tree/main/examples/mcp-server)** - MCP server for edwin SDK - enabling AI agents to interact with DeFi protocols across EVM, Solana and other blockchains.
- **[eechat](https://github.com/Lucassssss/eechat)** - An open-source, cross-platform desktop application that seamlessly connects with MCP servers, across Linux, macOS, and Windows.
- **[Elasticsearch](https://github.com/cr7258/elasticsearch-mcp-server)** - MCP server implementation that provides Elasticsearch interaction.
- **[ElevenLabs](https://github.com/mamertofabian/elevenlabs-mcp-server)** - A server that integrates with ElevenLabs text-to-speech API capable of generating full voiceovers with multiple voices.
- **[Email](https://github.com/Shy2593666979/mcp-server-email)** - This server enables users to send emails through various email providers, including Gmail, Outlook, Yahoo, Sina, Sohu, 126, 163, and QQ Mail. It also supports attaching files from specified directories, making it easy to upload attachments along with the email content.
- **[Email SMTP](https://github.com/egyptianego17/email-mcp-server)** - A simple MCP server that lets your AI agent send emails and attach files through SMTP.
- **[Enhance Prompt](https://github.com/FelixFoster/mcp-enhance-prompt)** - An MCP service for enhance you prompt.
- **[Ergo Blockchain MCP](https://github.com/marctheshark3/ergo-mcp)** -An MCP server to integrate Ergo Blockchain Node and Explorer APIs for checking address balances, analyzing transactions, viewing transaction history, performing forensic analysis of addresses, searching for tokens, and monitoring network status.
- **[Eunomia](https://github.com/whataboutyou-ai/eunomia-MCP-server)** - Extension of the Eunomia framework that connects Eunomia instruments with MCP servers
- **[Everything Search](https://github.com/mamertofabian/mcp-everything-search)** - Fast file searching capabilities across Windows (using [Everything SDK](https://www.voidtools.com/support/everything/sdk/)), macOS (using mdfind command), and Linux (using locate/plocate command).
- **[EVM MCP Server](https://github.com/mcpdotdirect/evm-mcp-server)** - Comprehensive blockchain services for 30+ EVM networks, supporting native tokens, ERC20, NFTs, smart contracts, transactions, and ENS resolution.
- **[Excel](https://github.com/haris-musa/excel-mcp-server)** - Excel manipulation including data reading/writing, worksheet management, formatting, charts, and pivot table.
- **[Fabric MCP](https://github.com/aci-labs/ms-fabric-mcp)** - Microsoft Fabric MCP server to accelerate working in your Fabric Tenant with the help of your favorite LLM models.
- **[fabric-mcp-server](https://github.com/adapoet/fabric-mcp-server)** - The fabric-mcp-server is an MCP server that integrates [Fabric](https://github.com/danielmiessler/fabric) patterns with [Cline](https://cline.bot/), exposing them as tools for AI-driven task execution and enhancing Cline's capabilities.
- **[Facebook Ads](https://github.com/gomarble-ai/facebook-ads-mcp-server)** - MCP server acting as an interface to the Facebook Ads, enabling programmatic access to Facebook Ads data and management features.
- **[Fantasy PL](https://github.com/rishijatia/fantasy-pl-mcp)** - Give your coding agent direct access to up-to date Fantasy Premier League data
- **[fastn.ai – Unified API MCP Server](https://github.com/fastnai/mcp-fastn)** - A remote, dynamic MCP server with a unified API that connects to 1,000+ tools, actions, and workflows, featuring built-in authentication and monitoring.
- **[FDIC BankFind MCP Server - (Unofficial)](https://github.com/clafollett/fdic-bank-find-mcp-server)** - The is a MCPserver that brings the power of FDIC BankFind APIs straight to your AI tools and workflows. Structured U.S. banking data, delivered with maximum vibes. 😎📊
- **[Federal Reserve Economic Data (FRED)](https://github.com/stefanoamorelli/fred-mcp-server)** (by Stefano Amorelli) - Community developed MCP server to interact with the Federal Reserve Economic Data.
- **[Fetch](https://github.com/zcaceres/fetch-mcp)** - A server that flexibly fetches HTML, JSON, Markdown, or plaintext.
- **[Figma](https://github.com/GLips/Figma-Context-MCP)** - Give your coding agent direct access to Figma file data, helping it one-shot design implementation.
- **[Fingertip](https://github.com/fingertip-com/fingertip-mcp)** - MCP server for Fingertip.com to search and create new sites.
- **[Firebase](https://github.com/gannonh/firebase-mcp)** - Server to interact with Firebase services including Firebase Authentication, Firestore, and Firebase Storage.
- **[FireCrawl](https://github.com/vrknetha/mcp-server-firecrawl)** - Advanced web scraping with JavaScript rendering, PDF support, and smart rate limiting
- **[FitBit MCP Server](https://github.com/NitayRabi/fitbit-mcp)** - An MCP server that connects to FitBit API using a token obtained from OAuth flow.
- **[FlightRadar24](https://github.com/sunsetcoder/flightradar24-mcp-server)** - A Claude Desktop MCP server that helps you track flights in real-time using Flightradar24 data.
- **[Flyworks Avatar](https://github.com/Flyworks-AI/flyworks-mcp)** - Fast and free zeroshot lipsync MCP server.
- **[Foursquare](https://github.com/foursquare/foursquare-places-mcp)** - Enable your agent to recommend places around the world with the [Foursquare Places API](https://location.foursquare.com/products/places-api/)
- **[freqtrade-mcp](https://github.com/kukapay/freqtrade-mcp)** - An MCP server that integrates with the Freqtrade cryptocurrency trading bot.
- **[GDB](https://github.com/pansila/mcp_server_gdb)** - A GDB/MI protocol server based on the MCP protocol, providing remote application debugging capabilities with AI assistants.
- **[Ghost](https://github.com/MFYDev/ghost-mcp)** - A Model Context Protocol (MCP) server for interacting with Ghost CMS through LLM interfaces like Claude.
- **[Git](https://github.com/geropl/git-mcp-go)** - Allows LLM to interact with a local git repository, incl. optional push support.
- **[Github Actions](https://github.com/ko1ynnky/github-actions-mcp-server)** - A Model Context Protocol (MCP) server for interacting with Github Actions.
- **[GitHub Enterprise MCP](https://github.com/ddukbg/github-enterprise-mcp)** - A Model Context Protocol (MCP) server for interacting with GitHub Enterprise.
- **[GitMCP](https://github.com/idosal/git-mcp)** - gitmcp.io is a generic remote MCP server to connect to ANY GitHub repository or project documentation effortlessly
- **[Glean](https://github.com/longyi1207/glean-mcp-server)** - A server that uses Glean API to search and chat.
- **[Gmail](https://github.com/GongRzhe/Gmail-MCP-Server)** - A Model Context Protocol (MCP) server for Gmail integration in Claude Desktop with auto authentication support.
- **[Gmail Headless](https://github.com/baryhuang/mcp-headless-gmail)** - Remote hostable MCP server that can get and send Gmail messages without local credential or file system setup.
- **[Gnuradio](https://github.com/yoelbassin/gnuradioMCP)** - An MCP server for GNU Radio that enables LLMs to autonomously create and modify RF .grc flowcharts.
- **[Goal Story](https://github.com/hichana/goalstory-mcp)** - a Goal Tracker and Visualization Tool for personal and professional development.
- **[GOAT](https://github.com/goat-sdk/goat/tree/main/typescript/examples/by-framework/model-context-protocol)** - Run more than +200 onchain actions on any blockchain including Ethereum, Solana and Base.
- **[Godot](https://github.com/Coding-Solo/godot-mcp)** - A MCP server providing comprehensive Godot engine integration for project editing, debugging, and scene management.
- **[Golang Filesystem Server](https://github.com/mark3labs/mcp-filesystem-server)** - Secure file operations with configurable access controls built with Go!
- **[Goodnews](https://github.com/VectorInstitute/mcp-goodnews)** - A simple MCP server that delivers curated positive and uplifting news stories.
- **[Google Analytics](https://github.com/surendranb/google-analytics-mcp)** - Google Analytics MCP Server to bring data across 200+ dimensions & metrics for LLMs to analyse.
- **[Google Calendar](https://github.com/v-3/google-calendar)** - Integration with Google Calendar to check schedules, find time, and add/delete events
- **[Google Calendar](https://github.com/nspady/google-calendar-mcp)** - Google Calendar MCP Server for managing Google calendar events. Also supports searching for events by attributes like title and location.
- **[Google Custom Search](https://github.com/adenot/mcp-google-search)** - Provides Google Search results via the Google Custom Search API
- **[Google Sheets](https://github.com/xing5/mcp-google-sheets)** - Access and editing data to your Google Sheets.
- **[Google Sheets](https://github.com/rohans2/mcp-google-sheets)** - A MCP Server written in TypeScript to access and edit data in your Google Sheets.
- **[Google Tasks](https://github.com/zcaceres/gtasks-mcp)** - Google Tasks API Model Context Protocol Server.
- **[Google Vertex AI Search](https://github.com/ubie-oss/mcp-vertexai-search)** - Provides Google Vertex AI Search results by grounding a Gemini model with your own private data
- **[Google Workspace](https://github.com/taylorwilsdon/google_workspace_mcp)** - Comprehensive Google Workspace MCP with full support for Calendar, Drive, Gmail, and Docs using Streamable HTTP or SSE transport.
- **[GraphQL](https://github.com/drestrepom/mcp_graphql)** - Comprehensive GraphQL API integration that automatically exposes each GraphQL query as a separate tool.
- **[GraphQL Schema](https://github.com/hannesj/mcp-graphql-schema)** - Allow LLMs to explore large GraphQL schemas without bloating the context.
- **[Hashing MCP Server](https://github.com/kanad13/MCP-Server-for-Hashing)** - MCP Server with cryptographic hashing functions e.g. SHA256, MD5, etc.
- **[HDW LinkedIn](https://github.com/horizondatawave/hdw-mcp-server)** - Access to profile data and management of user account with [HorizonDataWave.ai](https://horizondatawave.ai/).
- **[Helm Chart CLI](https://github.com/jeff-nasseri/helm-chart-cli-mcp)** - Helm MCP provides a bridge between AI assistants and the Helm package manager for Kubernetes. It allows AI assistants to interact with Helm through natural language requests, executing commands like installing charts, managing repositories, and more.
- **[Heurist Mesh Agent](https://github.com/heurist-network/heurist-mesh-mcp-server)** - Access specialized web3 AI agents for blockchain analysis, smart contract security, token metrics, and blockchain interactions through the [Heurist Mesh network](https://github.com/heurist-network/heurist-agent-framework/tree/main/mesh).
- **[Holaspirit](https://github.com/syucream/holaspirit-mcp-server)** - Interact with [Holaspirit](https://www.holaspirit.com/).
- **[Home Assistant](https://github.com/tevonsb/homeassistant-mcp)** - Interact with [Home Assistant](https://www.home-assistant.io/) including viewing and controlling lights, switches, sensors, and all other Home Assistant entities.
- **[Home Assistant](https://github.com/voska/hass-mcp)** - Docker-ready MCP server for Home Assistant with entity management, domain summaries, automation support, and guided conversations. Includes pre-built container images for easy installation.
- **[HubSpot](https://github.com/buryhuang/mcp-hubspot)** - HubSpot CRM integration for managing contacts and companies. Create and retrieve CRM data directly through Claude chat.
- **[HuggingFace Spaces](https://github.com/evalstate/mcp-hfspace)** - Server for using HuggingFace Spaces, supporting Open Source Image, Audio, Text Models and more. Claude Desktop mode for easy integration.
- **[Human-In-the-Loop](https://github.com/GongRzhe/Human-In-the-Loop-MCP-Server)** - A powerful MCP Server that enables AI assistants like Claude to interact with humans through intuitive GUI dialogs. This server bridges the gap between automated AI processes and human decision-making by providing real-time user input tools, choices, confirmations, and feedback mechanisms.
- **[Human-use](https://github.com/RapidataAI/human-use)** - Instant human feedback through an MCP, have your AI interact with humans around the world. Powered by [Rapidata](https://www.rapidata.ai/)
- **[Hyperliquid](https://github.com/mektigboy/server-hyperliquid)** - An MCP server implementation that integrates the Hyperliquid SDK for exchange data.
- **[hyprmcp](https://github.com/stefanoamorelli/hyprmcp)** (by Stefano Amorelli) - Lightweight MCP server for `hyprland`.
- **[iFlytek SparkAgent Platform](https://github.com/iflytek/ifly-spark-agent-mcp)** - This is a simple example of using MCP Server to invoke the task chain of the  iFlytek SparkAgent Platform.
- **[iFlytek Workflow](https://github.com/iflytek/ifly-workflow-mcp-server)** - Connect to iFlytek Workflow via the MCP server and run your own Agent.
- **[Image Generation](https://github.com/GongRzhe/Image-Generation-MCP-Server)** - This MCP server provides image generation capabilities using the Replicate Flux model.
- **[iMCP](https://github.com/loopwork-ai/iMCP)** - A macOS app that provides an MCP server for your iMessage, Reminders, and other Apple services.
- **[InfluxDB](https://github.com/idoru/influxdb-mcp-server)** - Run queries against InfluxDB OSS API v2.
- **[Inoyu](https://github.com/sergehuber/inoyu-mcp-unomi-server)** - Interact with an Apache Unomi CDP customer data platform to retrieve and update customer profiles
- **[interactive-mcp](https://github.com/ttommyth/interactive-mcp)** - Enables interactive LLM workflows by adding local user prompts and chat capabilities directly into the MCP loop.
- **[Intercom](https://github.com/raoulbia-ai/mcp-server-for-intercom)** - An MCP-compliant server for retrieving customer support tickets from Intercom. This tool enables AI assistants like Claude Desktop and Cline to access and analyze your Intercom support tickets.
- **[iOS Simulator](https://github.com/InditexTech/mcp-server-simulator-ios-idb)** - A Model Context Protocol (MCP) server that enables LLMs to interact with iOS simulators (iPhone, iPad, etc.) through natural language commands.
- **[iTerm MCP](https://github.com/ferrislucas/iterm-mcp)** - Integration with iTerm2 terminal emulator for macOS, enabling LLMs to execute and monitor terminal commands.
- **[iTerm MCP Server](https://github.com/rishabkoul/iTerm-MCP-Server)** - A Model Context Protocol (MCP) server implementation for iTerm2 terminal integration. Able to manage multiple iTerm Sessions.
- **[Java Decompiler](https://github.com/idachev/mcp-javadc)** - Decompile Java bytecode into readable source code from .class files, package names, or JAR archives using CFR decompiler
- **[JavaFX](https://github.com/mcpso/mcp-server-javafx)** - Make drawings using a JavaFX canvas
- **[JavaFX](https://github.com/quarkiverse/quarkus-mcp-servers/tree/main/jfx)** - Make drawings using a JavaFX canvas
- **[JDBC](https://github.com/quarkiverse/quarkus-mcp-servers/tree/main/jdbc)** - Connect to any JDBC-compatible database and query, insert, update, delete, and more. Supports MySQL, PostgreSQL, Oracle, SQL Server, sqllite and [more](https://github.com/quarkiverse/quarkus-mcp-servers/tree/main/jdbc#supported-jdbc-variants).
- **[JMeter](https://github.com/QAInsights/jmeter-mcp-server)** - Run load testing using Apache JMeter via MCP-compliant tools.
- **[Job Searcher](https://github.com/0xDAEF0F/job-searchoor)** - A FastMCP server that provides tools for retrieving and filtering job listings based on time period, keywords, and remote work preferences.
- **[jobswithgpt](https://github.com/jobswithgpt/mcp)** - Job search MCP using jobswithgpt which indexes 500K+ public job listings and refreshed continously.
- **[JSON](https://github.com/GongRzhe/JSON-MCP-Server)** - JSON handling and processing server with advanced query capabilities using JSONPath syntax and support for array, string, numeric, and date operations.
- **[JSON2Video MCP](https://github.com/omergocmen/json2video-mcp-server)** - A Model Context Protocol (MCP) server implementation for programmatically generating videos using the json2video API. This server exposes powerful video generation and status-checking tools for use with LLMs, agents, or any MCP-compatible client.
- **[jupiter-mcp](https://github.com/kukapay/jupiter-mcp)** - An MCP server for executing token swaps on the Solana blockchain using Jupiter's new Ultra API.
- **[Jupyter Notebook](https://github.com/jjsantos01/jupyter-notebook-mcp)** - connects Jupyter Notebook to Claude AI, allowing Claude to directly interact with and control Jupyter Notebooks. This integration enables AI-assisted code execution, data analysis, visualization, and more.
- **[k8s-multicluster-mcp](https://github.com/razvanmacovei/k8s-multicluster-mcp)** - An MCP server for interact with multiple Kubernetes clusters simultaneously using multiple kubeconfig files.
- **[Keycloak MCP](https://github.com/ChristophEnglisch/keycloak-model-context-protocol)** - This MCP server enables natural language interaction with Keycloak for user and realm management including creating, deleting, and listing users and realms.
- **[Kibana MCP](https://github.com/TocharianOU/mcp-server-kibana.git)** (by TocharianOU) - A community-maintained MCP server implementation that allows any MCP-compatible client to access and manage Kibana instances through natural language or programmatic requests.
- **[Kibela](https://github.com/kiwamizamurai/mcp-kibela-server)** (by kiwamizamurai) - Interact with Kibela API.
- **[KiCad MCP](https://github.com/lamaalrajih/kicad-mcp)** - MCP server for KiCad on Mac, Windows, and Linux.
- **[kintone](https://github.com/macrat/mcp-server-kintone)** - Manage records and apps in [kintone](https://kintone.com) through LLM tools.
- **[Kokoro TTS](https://github.com/mberg/kokoro-tts-mcp)** - Use Kokoro text to speech to convert text to MP3s with optional autoupload to S3.
- **[Kong Konnect](https://github.com/Kong/mcp-konnect)** - A Model Context Protocol (MCP) server for interacting with Kong Konnect APIs, allowing AI assistants to query and analyze Kong Gateway configurations, traffic, and analytics.
- **[Kubernetes](https://github.com/Flux159/mcp-server-kubernetes)** - Connect to Kubernetes cluster and manage pods, deployments, and services.
- **[Kubernetes and OpenShift](https://github.com/manusa/kubernetes-mcp-server)** - A powerful Kubernetes MCP server with additional support for OpenShift. Besides providing CRUD operations for any Kubernetes resource, this server provides specialized tools to interact with your cluster.
- **[KubeSphere](https://github.com/kubesphere/ks-mcp-server)** - The KubeSphere MCP Server is a Model Context Protocol(MCP) server that provides integration with KubeSphere APIs, enabling to get resources from KubeSphere. Divided into four tools modules: Workspace Management, Cluster Management, User and Roles, Extensions Center.
- **[Langflow-DOC-QA-SERVER](https://github.com/GongRzhe/Langflow-DOC-QA-SERVER)** - A Model Context Protocol server for document Q&A powered by Langflow. It demonstrates core MCP concepts by providing a simple interface to query documents through a Langflow backend.
- **[Lark(Feishu)](https://github.com/kone-net/mcp_server_lark)** - A Model Context Protocol(MCP) server for Lark(Feishu) sheet, message, doc and etc.
- **[lean-lsp-mcp](https://github.com/oOo0oOo/lean-lsp-mcp)** - Interact with the [Lean theorem prover](https://lean-lang.org/) via the Language Server Protocol.
- **[Lightdash](https://github.com/syucream/lightdash-mcp-server)** - Interact with [Lightdash](https://www.lightdash.com/), a BI tool.
- **[LINE](https://github.com/amornpan/py-mcp-line)** (by amornpan) - Implementation for LINE Bot integration that enables Language Models to read and analyze LINE conversations through a standardized interface. Features asynchronous operation, comprehensive logging, webhook event handling, and support for various message types.
- **[Linear](https://github.com/tacticlaunch/mcp-linear)** - Interact with Linear project management system.
- **[Linear](https://github.com/jerhadf/linear-mcp-server)** - Allows LLM to interact with Linear's API for project management, including searching, creating, and updating issues.
- **[Linear (Go)](https://github.com/geropl/linear-mcp-go)** - Allows LLM to interact with Linear's API via a single static binary.
- **[Linear MCP](https://github.com/anoncam/linear-mcp)** - Full blown implementation of the Linear SDK to support comprehensive Linear management of projects, initiatives, issues, users, teams and states.
- **[LlamaCloud](https://github.com/run-llama/mcp-server-llamacloud)** (by marcusschiesser) - Integrate the data stored in a managed index on [LlamaCloud](https://cloud.llamaindex.ai/)
- **[lldb-mcp](https://github.com/stass/lldb-mcp)** - A Model Context Protocol server for LLDB that provides LLM-driven debugging.
- **[llm-context](https://github.com/cyberchitta/llm-context.py)** - Provides a repo-packing MCP tool with configurable profiles that specify file inclusion/exclusion patterns and optional prompts.
- **[Loki](https://github.com/scottlepp/loki-mcp)** - Golang based MCP Server to query logs from [Grafana Loki](https://github.com/grafana/loki).
- **[LottieFiles](https://github.com/junmer/mcp-server-lottiefiles)** - Searching and retrieving Lottie animations from [LottieFiles](https://lottiefiles.com/)
- **[lsp-mcp](https://github.com/Tritlo/lsp-mcp)** - Interact with Language Servers usint the Language Server Protocol to provide additional context information via hover, code actions and completions.
- **[Lspace](https://github.com/Lspace-io/lspace-server)** - Turn scattered ChatGPT/Claude/Cursor conversations into persistent, searchable knowledge.
- **[lucene-mcp-server](https://github.com/VivekKumarNeu/MCP-Lucene-Server)** - spring boot server using Lucene for fast document search and management.
- **[mac-messages-mcp](https://github.com/carterlasalle/mac_messages_mcp)** - An MCP server that securely interfaces with your iMessage database via the Model Context Protocol (MCP), allowing LLMs to query and analyze iMessage conversations. It includes robust phone number validation, attachment processing, contact management, group chat handling, and full support for sending and receiving messages.
- **[Maestro MCP](https://github.com/maestro-org/maestro-mcp)** - An MCP server for interacting with Bitcoin via the Maestro RPC API.
- **[MalwareBazaar_MCP](https://github.com/mytechnotalent/MalwareBazaar_MCP)** (by Kevin Thomas) - An AI-driven MCP server that autonomously interfaces with MalwareBazaar, delivering real-time threat intel and sample metadata for authorized cybersecurity research workflows.
- **[MariaDB](https://github.com/abel9851/mcp-server-mariadb)** - MariaDB database integration with configurable access controls in Python.
- **[Markdown2doc](https://github.com/Klavis-AI/klavis/tree/main/mcp_servers/pandoc)** - Convert between various file formats using Pandoc
- **[Markdownify](https://github.com/zcaceres/mcp-markdownify-server)** - MCP to convert almost anything to Markdown (PPTX, HTML, PDF, Youtube Transcripts and more)
- **[Markitdown](https://github.com/Klavis-AI/klavis/tree/main/mcp_servers/markitdown)** - Convert files to Markdown
- **[MasterGo](https://github.com/mastergo-design/mastergo-magic-mcp)** - The server designed to connect MasterGo design tools with AI models. It enables AI models to directly retrieve DSL data from MasterGo design files.
- **[Matlab-MCP-Tools](https://github.com/neuromechanist/matlab-mcp-tools)** - An MCP to write and execute MATLAB scripts, maintain workspace context between MCP calls, visualize plots, and perform section-by-section analysis of MATLAB code with full access to MATLAB's computational capabilities.
- **[Maton](https://github.com/maton-ai/agent-toolkit/tree/main/modelcontextprotocol)** - Connect to your SaaS tools like HubSpot, Salesforce, and more.
- **[MCP Compass](https://github.com/liuyoshio/mcp-compass)** - Suggest the right MCP server for your needs
- **[MCP Create](https://github.com/tesla0225/mcp-create)** - A dynamic MCP server management service that creates, runs, and manages Model Context Protocol servers on-the-fly.
- **[MCP Installer](https://github.com/anaisbetts/mcp-installer)** - This server is a server that installs other MCP servers for you.
- **[MCP Proxy Server](https://github.com/TBXark/mcp-proxy)** - An MCP proxy server that aggregates and serves multiple MCP resource servers through a single HTTP server.
- **[MCP Server Creator](https://github.com/GongRzhe/MCP-Server-Creator)** - A powerful Model Context Protocol (MCP) server that creates other MCP servers! This meta-server provides tools for dynamically generating FastMCP server configurations and Python code.
- **[MCP STDIO to Streamable HTTP Adapter](https://github.com/pyroprompts/mcp-stdio-to-streamable-http-adapter)** - Connect to Streamable HTTP MCP Servers even if the MCP Client only supports STDIO.
- **[mcp-containerd](https://github.com/jokemanfire/mcp-containerd)** - The containerd MCP implemented by Rust supports the operation of the CRI interface.
- **[MCP-Database-Server](https://github.com/executeautomation/mcp-database-server)** - Fastest way to interact with your Database such as SQL Server, SQLite and PostgreSQL
- **[mcp-grep](https://github.com/erniebrodeur/mcp-grep)** - Python-based MCP server that brings grep functionality to LLMs. Supports common grep features including pattern searching, case-insensitive matching, context lines, and recursive directory searches.
- **[mcp-k8s-go](https://github.com/strowk/mcp-k8s-go)** - Golang-based Kubernetes server for MCP to browse pods and their logs, events, namespaces and more. Built to be extensible.
- **[mcp-local-rag](https://github.com/nkapila6/mcp-local-rag)** - "primitive" RAG-like web search model context protocol (MCP) server that runs locally using Google's MediaPipe Text Embedder and DuckDuckGo Search.
- **[mcp-meme-sticky](https://github.com/nkapila6/mcp-meme-sticky)** - Make memes or stickers using MCP server for WhatsApp or Telegram.
- **[MCP-NixOS](https://github.com/utensils/mcp-nixos)** - A Model Context Protocol server that provides AI assistants with accurate, real-time information about NixOS packages, system options, Home Manager settings, and nix-darwin macOS configurations.
- **[mcp-open-library](https://github.com/8enSmith/mcp-open-library)** - A Model Context Protocol (MCP) server for the Open Library API that enables AI assistants to search for book and author information.
- **[mcp-proxy](https://github.com/sparfenyuk/mcp-proxy)** - Connect to MCP servers that run on SSE transport, or expose stdio servers as an SSE server.
- **[mcp-salesforce](https://github.com/lciesielski/mcp-salesforce-example)** - MCP server with basic demonstration of interactions with your Salesforce instance
- **[mcp-sanctions](https://github.com/madupay/mcp-sanctions)** - Screen individuals and organizations against global sanctions lists (OFAC, SDN, UN, etc). Query by prompt or document upload.
- **[mcp-server-leetcode](https://github.com/doggybee/mcp-server-leetcode)** - Practice and retrieve problems from LeetCode. Automate problem retrieval, solutions, and insights for coding practice and competitions.
- **[mcp-vision](https://github.com/groundlight/mcp-vision)** - A MCP server exposing HuggingFace computer vision models such as zero-shot object detection as tools, enhancing the vision capabilities of large language or vision-language models.
- **[mcp-weather](https://github.com/TimLukaHorstmann/mcp-weather)** - Accurate weather forecasts via the AccuWeather API (free tier available).
- **[mcp_weather](https://github.com/isdaniel/mcp_weather_server)** - Get weather information from https://api.open-meteo.com API.
- **[MCPIgnore Filesytem](https://github.com/CyberhavenInc/filesystem-mcpignore)** - A Data Security First filesystem MCP server that implements .mcpignore to prevent MCP clients from accessing sensitive data.
- **[MediaWiki MCP adapter](https://github.com/lucamauri/MediaWiki-MCP-adapter)** - A custom Model Context Protocol adapter for MediaWiki and WikiBase APIs
- **[mem0-mcp](https://github.com/mem0ai/mem0-mcp)** - A Model Context Protocol server for Mem0, which helps with managing coding preferences.
- **[Membase](https://github.com/unibaseio/membase-mcp)** - Save and query your agent memory in distributed way by Membase.
- **[MetaTrader MCP](https://github.com/ariadng/metatrader-mcp-server)** - Enable AI LLMs to execute trades using MetaTrader 5 platform.
- **[Metricool MCP](https://github.com/metricool/mcp-metricool)** - A Model Context Protocol server that integrates with Metricool's social media analytics platform to retrieve performance metrics and schedule content across networks like Instagram, Facebook, Twitter, LinkedIn, TikTok and YouTube.
- **[Microsoft 365](https://github.com/merill/lokka)** - (by Merill) A Model Context Protocol (MCP) server for Microsoft 365. Includes support for all services including Teams, SharePoint, Exchange, OneDrive, Entra, Intune and more. See [Lokka](https://lokka.dev/) for more details.
- **[Microsoft 365](https://github.com/softeria/ms-365-mcp-server)** - MCP server that connects to Microsoft Office and the whole Microsoft 365 suite using Graph API (including Outlook/mail, files, Excel, calendar)
- **[Microsoft Docs](https://github.com/microsoftdocs/mcp)** - An MCP server that provides structured access to Microsoft’s official documentation. Retrieves accurate, authoritative, and context-aware technical content for code generation, question answering, and workflow grounding.
- **[Microsoft Teams](https://github.com/InditexTech/mcp-teams-server)** - MCP server that integrates Microsoft Teams messaging (read, post, mention, list members and threads) 
- **[Mifos X](https://github.com/openMF/mcp-mifosx)** - A MCP server for the Mifos X Open Source Banking useful for managing clients, loans, savings, shares, financial transactions and generating financial reports.
- **[Mikrotik](https://github.com/jeff-nasseri/mikrotik-mcp)** - Mikrotik MCP server which cover networking operations (IP, DHCP, Firewall, etc) 
- **[Mindmap](https://github.com/YuChenSSR/mindmap-mcp-server)** (by YuChenSSR) - A server that generates mindmaps from input containing markdown code.
- **[Minima](https://github.com/dmayboroda/minima)** - MCP server for RAG on local files
- **[Mobile MCP](https://github.com/mobile-next/mobile-mcp)** (by Mobile Next) - MCP server for Mobile(iOS/Android) automation, app scraping and development using physical devices or simulators/emulators.
- **[Monday.com](https://github.com/sakce/mcp-server-monday)** - MCP Server to interact with Monday.com boards and items.
- **[MongoDB](https://github.com/kiliczsh/mcp-mongo-server)** - A Model Context Protocol Server for MongoDB.
- **[MongoDB & Mongoose](https://github.com/nabid-pf/mongo-mongoose-mcp)** - MongoDB MCP Server with Mongoose Schema and Validation.
- **[MongoDB Lens](https://github.com/furey/mongodb-lens)** - Full Featured MCP Server for MongoDB Databases.
- **[Monzo](https://github.com/BfdCampos/monzo-mcp-bfdcampos)** - Access and manage your Monzo bank accounts through natural language, including balance checking, pot management, transaction listing, and transaction annotation across multiple account types (personal, joint, flex).
- **[Morningstar](https://github.com/Morningstar/morningstar-mcp-server)** - MCP Server to interact with Morningstar Research, Editorial and Datapoints
- **[MSSQL](https://github.com/aekanun2020/mcp-server/)** - MSSQL database integration with configurable access controls and schema inspection
- **[MSSQL](https://github.com/JexinSam/mssql_mcp_server)** (by jexin) - MCP Server for MSSQL database in Python
- **[MSSQL-MCP](https://github.com/daobataotie/mssql-mcp)** (by daobataotie) - MSSQL MCP that refer to the official website's SQLite MCP for modifications to adapt to MSSQL
- **[MSSQL-Python](https://github.com/amornpan/py-mcp-mssql)** (by amornpan) - A read-only Python implementation for MSSQL database access with enhanced security features, configurable access controls, and schema inspection capabilities. Focuses on safe database interaction through Python ecosystem.
- **[Multi-Model Advisor](https://github.com/YuChenSSR/multi-ai-advisor-mcp)** - A Model Context Protocol (MCP) server that orchestrates queries across multiple Ollama models, synthesizing their insights to deliver a comprehensive and multifaceted AI perspective on any given query.
- **[Multicluster-MCP-Sever](https://github.com/yanmxa/multicluster-mcp-server)** - The gateway for GenAI systems to interact with multiple Kubernetes clusters.
- **[MySQL](https://github.com/benborla/mcp-server-mysql)** (by benborla) - MySQL database integration in NodeJS with configurable access controls and schema inspection
- **[MySQL](https://github.com/designcomputer/mysql_mcp_server)** (by DesignComputer) - MySQL database integration in Python with configurable access controls and schema inspection
- **[n8n](https://github.com/leonardsellem/n8n-mcp-server)** - This MCP server provides tools and resources for AI assistants to manage n8n workflows and executions, including listing, creating, updating, and deleting workflows, as well as monitoring their execution status.
- **[Nacos MCP Router](https://github.com/nacos-group/nacos-mcp-router)** - This MCP(Model Context Protocol) Server provides tools to search, install, proxy other MCP servers.
- **[NASA](https://github.com/ProgramComputer/NASA-MCP-server)** (by ProgramComputer) - Access to a unified gateway of NASA's data sources including but not limited to APOD, NEO, EPIC, GIBS.
- **[Nasdaq Data Link](https://github.com/stefanoamorelli/nasdaq-data-link-mcp)** (by stefanoamorelli) - An MCP server to access, explore, and interact with Nasdaq Data Link's extensive and valuable financial and economic datasets.
- **[National Parks](https://github.com/KyrieTangSheng/mcp-server-nationalparks)** - The server provides latest information of park details, alerts, visitor centers, campgrounds, hiking trails, and events for U.S. National Parks.
- **[NAVER](https://github.com/pfldy2850/py-mcp-naver)** (by pfldy2850) - This MCP server provides tools to interact with various Naver services, such as searching blogs, news, books, and more.
- **[NBA](https://github.com/Taidgh-Robinson/nba-mcp-server)** - This MCP server provides tools to fetch recent and historical NBA games including basic and advanced statistics.
- **[Neo4j](https://github.com/da-okazaki/mcp-neo4j-server)** - A community built server that interacts with Neo4j Graph Database.
- **[Neovim](https://github.com/bigcodegen/mcp-neovim-server)** - An MCP Server for your Neovim session.
- **[Netbird](https://github.com/aantti/mcp-netbird)** - List and analyze Netbird network peers, groups, policies, and more.
- **[NocoDB](https://github.com/edwinbernadus/nocodb-mcp-server)** - Read and write access to NocoDB database.
- **[nomad-mcp](https://github.com/kocierik/mcp-nomad)** - A server that provides a set of tools for managing Nomad clusters through the MCP.
- **[Notion](https://github.com/suekou/mcp-notion-server)** (by suekou) - Interact with Notion API.
- **[Notion](https://github.com/v-3/notion-server)** (by v-3) - Notion MCP integration. Search, Read, Update, and Create pages through Claude chat.
- **[NS Travel Information](https://github.com/r-huijts/ns-mcp-server)** - Access Dutch Railways (NS) real-time train travel information and disruptions through the official NS API.
- **[ntfy-mcp](https://github.com/teddyzxcv/ntfy-mcp)** (by teddyzxcv) - The MCP server that keeps you informed by sending the notification on phone using ntfy
- **[ntfy-me-mcp](https://github.com/gitmotion/ntfy-me-mcp)** (by gitmotion) - An ntfy MCP server for sending/fetching ntfy notifications to your self-hosted ntfy server from AI Agents 📤 (supports secure token auth & more - use with npx or docker!)
- **[oatpp-mcp](https://github.com/oatpp/oatpp-mcp)** - C++ MCP integration for Oat++. Use [Oat++](https://oatpp.io) to build MCP servers.
- **[Obsidian Markdown Notes](https://github.com/calclavia/mcp-obsidian)** - Read and search through your Obsidian vault or any directory containing Markdown notes
- **[obsidian-mcp](https://github.com/StevenStavrakis/obsidian-mcp)** - (by Steven Stavrakis) An MCP server for Obsidian.md with tools for searching, reading, writing, and organizing notes.
- **[OceanBase](https://github.com/yuanoOo/oceanbase_mcp_server)** - (by yuanoOo) A Model Context Protocol (MCP) server that enables secure interaction with OceanBase databases.
- **[Office-PowerPoint-MCP-Server](https://github.com/GongRzhe/Office-PowerPoint-MCP-Server)** - A Model Context Protocol (MCP) server for creating, reading, and manipulating Microsoft PowerPoint documents.
- **[Office-Visio-MCP-Server](https://github.com/GongRzhe/Office-Visio-MCP-Server)** - A Model Context Protocol (MCP) server for creating, reading, and manipulating Microsoft Visio documents.
- **[Office-Word-MCP-Server](https://github.com/GongRzhe/Office-Word-MCP-Server)** - A Model Context Protocol (MCP) server for creating, reading, and manipulating Microsoft Word documents. 
- **[Okta](https://github.com/kapilduraphe/okta-mcp-server)** - Interact with Okta API.
- **[OneNote](https://github.com/rajvirtual/MCP-Servers/tree/master/onenote)** - (by Rajesh Vijay) An MCP server that connects to Microsoft OneNote using the Microsoft Graph API. Reading notebooks, sections, and pages from OneNote,Creating new notebooks, sections, and pages in OneNote.
- **[Open Strategy Partners Marketing Tools](https://github.com/open-strategy-partners/osp_marketing_tools)** - Content editing codes, value map, and positioning tools for product marketing.
- **[OpenAI WebSearch MCP](https://github.com/ConechoAI/openai-websearch-mcp)** - This is a Python-based MCP server that provides OpenAI `web_search` build-in tool.
- **[OpenAPI](https://github.com/snaggle-ai/openapi-mcp-server)** - Interact with [OpenAPI](https://www.openapis.org/) APIs.
- **[OpenAPI AnyApi](https://github.com/baryhuang/mcp-server-any-openapi)** - Interact with large [OpenAPI](https://www.openapis.org/) docs using built-in semantic search for endpoints. Allows for customizing the MCP server prefix.
- **[OpenAPI Schema](https://github.com/hannesj/mcp-openapi-schema)** - Allow LLMs to explore large [OpenAPI](https://www.openapis.org/) schemas without bloating the context.
- **[OpenAPI Schema Explorer](https://github.com/kadykov/mcp-openapi-schema-explorer)** - Token-efficient access to local or remote OpenAPI/Swagger specs via MCP Resources.
- **[OpenCTI](https://github.com/Spathodea-Network/opencti-mcp)** - Interact with OpenCTI platform to retrieve threat intelligence data including reports, indicators, malware and threat actors.
- **[OpenCV](https://github.com/GongRzhe/opencv-mcp-server)** - A MCP server providing OpenCV computer vision capabilities. This allows AI assistants and language models to access powerful computer vision tools.
- **[OpenDota](https://github.com/asusevski/opendota-mcp-server)** - Interact with OpenDota API to retrieve Dota 2 match data, player statistics, and more.
- **[OpenRPC](https://github.com/shanejonas/openrpc-mpc-server)** - Interact with and discover JSON-RPC APIs via [OpenRPC](https://open-rpc.org).
- **[OpenWeather](https://github.com/mschneider82/mcp-openweather)** - Interact with the free openweathermap API to get the current and forecast weather for a location.
- **[Oura Ring](https://github.com/rajvirtual/oura-mcp-server)** (by Rajesh Vijay) - MCP Server to access and analyze your Oura Ring data. It provides a structured way to fetch and understand your health metrics.
- **[Outline](https://github.com/Vortiago/mcp-outline)** - MCP Server to interact with [Outline](https://www.getoutline.com) knowledge base to search, read, create, and manage documents and their content, access collections, add comments, and manage document backlinks.
- **[pancakeswap-poolspy-mcp](https://github.com/kukapay/pancakeswap-poolspy-mcp)** - An MCP server that tracks newly created liquidity pools on Pancake Swap.
- **[Pandoc](https://github.com/vivekVells/mcp-pandoc)** - MCP server for seamless document format conversion using Pandoc, supporting Markdown, HTML, PDF, DOCX (.docx), csv and more.
- **[Paradex MCP](https://github.com/sv/mcp-paradex-py)** - MCP native server for interacting with Paradex platform, including fully features trading.
- **[Peacock for VS Code](https://github.com/johnpapa/peacock-mcp)** - MCP Server for the Peacock extension for VS Code, coloring your world, one Code editor at a time. The main goal of the project is to show how an MCP server can be used to interact with APIs.
- **[Phone MCP](https://github.com/hao-cyber/phone-mcp)** - 📱 A powerful plugin that lets you control your Android phone. Enables AI agents to perform complex tasks like automatically playing music based on weather or making calls and sending texts.
- **[PIF](https://github.com/hungryrobot1/MCP-PIF)** - A Personal Intelligence Framework (PIF), providing tools for file operations, structured reasoning, and journal-based documentation to support continuity and evolving human-AI collaboration across sessions.
- **[Pinecone](https://github.com/sirmews/mcp-pinecone)** - MCP server for searching and uploading records to Pinecone. Allows for simple RAG features, leveraging Pinecone's Inference API.
- **[Pinner MCP](https://github.com/safedep/pinner-mcp)** - A MCP server for pinning GitHub Actions and container base images to their immutable SHA hashes to prevent supply chain attacks.
- **[Placid.app](https://github.com/felores/placid-mcp-server)** - Generate image and video creatives using Placid.app templates
- **[Plane](https://github.com/kelvin6365/plane-mcp-server)** - This MCP Server will help you to manage projects and issues through Plane's API
- **[Playwright](https://github.com/executeautomation/mcp-playwright)** - This MCP Server will help you run browser automation and webscraping using Playwright
- **[Postman](https://github.com/shannonlal/mcp-postman)** - MCP server for running Postman Collections locally via Newman. Allows for simple execution of Postman Server and returns the results of whether the collection passed all the tests.
- **[Prefect](https://github.com/allen-munsch/mcp-prefect)** - MCP Server for workflow orchestration and ELT/ETL with Prefect Server, and Prefect Cloud [https://www.prefect.io/] using the `prefect` python client.
- **[Productboard](https://github.com/kenjihikmatullah/productboard-mcp)** - Integrate the Productboard API into agentic workflows via MCP.
- **[Prometheus](https://github.com/pab1it0/prometheus-mcp-server)** - Query and analyze Prometheus - open-source monitoring system.
- **[PubChem](https://github.com/sssjiang/pubchem_mcp_server)** - extract drug information from pubchem API.
- **[Pulumi](https://github.com/dogukanakkaya/pulumi-mcp-server)** - MCP Server to Interact with Pulumi API, creates and lists Stacks
- **[Puppeteer vision](https://github.com/djannot/puppeteer-vision-mcp)** - Use Puppeteer to browse a webpage and return a high quality Markdown. Use AI vision capabilities to handle cookies, captchas, and other interactive elements automatically.
- **[Pushover](https://github.com/ashiknesin/pushover-mcp)** - Send instant notifications to your devices using [Pushover.net](https://pushover.net/)
- **[pydantic/pydantic-ai/mcp-run-python](https://github.com/pydantic/pydantic-ai/tree/main/mcp-run-python)** - Run Python code in a secure sandbox via MCP tool calls, powered by Deno and Pyodide
- **[QGIS](https://github.com/jjsantos01/qgis_mcp)** - connects QGIS to Claude AI through the MCP. This integration enables prompt-assisted project creation, layer loading, code execution, and more.
- **[Qiniu MCP Server](https://github.com/qiniu/qiniu-mcp-server)** - The Model Context Protocol (MCP) Server built on Qiniu Cloud products supports users in accessing Qiniu Cloud Storage, intelligent multimedia services, and more through this MCP Server within the context of AI large model clients.
- **[Quarkus](https://github.com/quarkiverse/quarkus-mcp-servers)** - MCP servers for the Quarkus Java framework.
- **[QuickChart](https://github.com/GongRzhe/Quickchart-MCP-Server)** - A Model Context Protocol server for generating charts using QuickChart.io
- **[Qwen_Max](https://github.com/66julienmartin/MCP-server-Qwen_Max)** - A Model Context Protocol (MCP) server implementation for the Qwen models.
- **[RabbitMQ](https://github.com/kenliao94/mcp-server-rabbitmq)** - The MCP server that interacts with RabbitMQ to publish and consume messages.
- **[RAG Local](https://github.com/renl/mcp-rag-local)** - This MCP server for storing and retrieving text passages locally based on their semantic meaning.
- **[RAG Web Browser](https://github.com/apify/mcp-server-rag-web-browser)** An MCP server for Apify's open-source RAG Web Browser [Actor](https://apify.com/apify/rag-web-browser) to perform web searches, scrape URLs, and return content in Markdown.
- **[Raindrop.io](https://github.com/hiromitsusasaki/raindrop-io-mcp-server)** - An integration that allows LLMs to interact with Raindrop.io bookmarks using the Model Context Protocol (MCP).
- **[Reaper](https://github.com/dschuler36/reaper-mcp-server)** - Interact with your [Reaper](https://www.reaper.fm/) (Digital Audio Workstation) projects.
- **[Redis](https://github.com/GongRzhe/REDIS-MCP-Server)** - Redis database operations and caching microservice server with support for key-value operations, expiration management, and pattern-based key listing.
- **[Redis](https://github.com/prajwalnayak7/mcp-server-redis)** MCP server to interact with Redis Server, AWS Memory DB, etc for caching or other use-cases where in-memory and key-value based storage is appropriate
- **[RedNote MCP](https://github.com/ifuryst/rednote-mcp)** - MCP server for accessing RedNote(XiaoHongShu, xhs) content
- **[Reed Jobs](https://github.com/kld3v/reed_jobs_mcp)** - Search and retrieve job listings from Reed.co.uk.
- **[Rememberizer AI](https://github.com/skydeckai/mcp-server-rememberizer)** - An MCP server designed for interacting with the Rememberizer data source, facilitating enhanced knowledge retrieval.
- **[Replicate](https://github.com/deepfates/mcp-replicate)** - Search, run and manage machine learning models on Replicate through a simple tool-based interface. Browse models, create predictions, track their status, and handle generated images.
- **[Resend](https://github.com/Klavis-AI/klavis/tree/main/mcp_servers/resend)** - Send email using Resend services
- **[Rijksmuseum](https://github.com/r-huijts/rijksmuseum-mcp)** - Interface with the Rijksmuseum API to search artworks, retrieve artwork details, access image tiles, and explore user collections.
- **[Riot Games](https://github.com/jifrozen0110/mcp-riot)** - MCP server for League of Legends – fetch player info, ranks, champion stats, and match history via Riot API.
- **[Rquest](https://github.com/xxxbrian/mcp-rquest)** - An MCP server providing realistic browser-like HTTP request capabilities with accurate TLS/JA3/JA4 fingerprints for bypassing anti-bot measures.
- **[Rust MCP Filesystem](https://github.com/rust-mcp-stack/rust-mcp-filesystem)** - Fast, asynchronous MCP server for efficient handling of various filesystem operations built with the power of Rust.
- **[Salesforce MCP](https://github.com/salesforce-mcp/salesforce-mcp)** -  Salesforce MCP server. Supports cloud version Salesforce-mcp.com and allows both data & metadata functions. 
- **[Salesforce MCP](https://github.com/smn2gnt/MCP-Salesforce)** - Interact with Salesforce Data and Metadata
- **[Salesforce MCP Server](https://github.com/tsmztech/mcp-server-salesforce)** - Comprehensive Salesforce integration with tools for querying records, executing Apex, managing fields/objects, and handling debug logs
- **[Scholarly](https://github.com/adityak74/mcp-scholarly)** - A MCP server to search for scholarly and academic articles.
- **[scrapling-fetch](https://github.com/cyberchitta/scrapling-fetch-mcp)** - Access text content from bot-protected websites. Fetches HTML/markdown from sites with anti-automation measures using Scrapling.
- **[SearXNG](https://github.com/ihor-sokoliuk/mcp-searxng)** - A Model Context Protocol Server for [SearXNG](https://docs.searxng.org)
- **[SearXNG](https://github.com/erhwenkuo/mcp-searxng)** - A MCP server provide web searching via [SearXNG](https://docs.searxng.org) & retrieve url as makrdown.
- **[SearXNG Public](https://github.com/pwilkin/mcp-searxng-public)** - A Model Context Protocol Server for retrieving data from public [SearXNG](https://docs.searxng.org) instances, with fallback support
- **[SEC EDGAR](https://github.com/stefanoamorelli/sec-edgar-mcp)** - (by Stefano Amorelli) A community Model Context Protocol Server to access financial filings and data through the U.S. Securities and Exchange Commission ([SEC](https://www.sec.gov/)) `Electronic Data Gathering, Analysis, and Retrieval` ([EDGAR](https://www.sec.gov/submit-filings/about-edgar)) database
- **[Serper](https://github.com/garymengcom/serper-mcp-server)** - An MCP server that performs Google searches using [Serper](https://serper.dev).
- **[ServiceNow](https://github.com/osomai/servicenow-mcp)** - A MCP server to interact with a ServiceNow instance
- **[ShaderToy](https://github.com/wilsonchenghy/ShaderToy-MCP)** - This MCP server lets LLMs to interact with the ShaderToy API, allowing LLMs to learn from compute shaders examples and enabling them to create complex GLSL shaders that they are previously not capable of.
- **[Shodan MCP](https://github.com/Hexix23/shodan-mcp)** - MCP server to interact with [Shodan](https://www.shodan.io/)
- **[Shopify](https://github.com/GeLi2001/shopify-mcp)** - MCP to interact with Shopify API including order, product, customers and so on.
- **[Simple Loki MCP](https://github.com/ghrud92/simple-loki-mcp)** - A simple MCP server to query Loki logs using logcli.
- **[Siri Shortcuts](https://github.com/dvcrn/mcp-server-siri-shortcuts)** - MCP to interact with Siri Shortcuts on macOS. Exposes all Shortcuts as MCP tools.
- **[Skyvern](https://github.com/Skyvern-AI/skyvern/tree/main/integrations/mcp)** - MCP to let Claude / Windsurf / Cursor / your LLM control the browser
- **[Slack](https://github.com/korotovsky/slack-mcp-server)** - The most powerful MCP server for Slack Workspaces. This integration supports both Stdio and SSE transports, proxy settings and does not require any permissions or bots being created or approved by Workspace admins 😏.
- **[Slidespeak](https://github.com/SlideSpeak/slidespeak-mcp)** - Create PowerPoint presentations using the [Slidespeak](https://slidespeak.com/) API.
- **[Smartlead](https://github.com/jean-technologies/smartlead-mcp-server-local)** - MCP to connect to Smartlead. Additional, tooling, functionality, and connection to workflow automation platforms also available.
- **[Snowflake](https://github.com/isaacwasserman/mcp-snowflake-server)** - This MCP server enables LLMs to interact with Snowflake databases, allowing for secure and controlled data operations.
- **[SoccerDataAPI](https://github.com/yeonupark/mcp-soccer-data)** - This MCP server provides real-time football match data based on the SoccerDataAPI.
- **[Solana Agent Kit](https://github.com/sendaifun/solana-agent-kit/tree/main/examples/agent-kit-mcp-server)** - This MCP server enables LLMs to interact with the Solana blockchain with help of Solana Agent Kit by SendAI, allowing for 40+ protcool actions and growing
- **[Solr MCP](https://github.com/mjochum64/mcp-solr-search)** - This MCP server offers a basic functionality to perform a search on Solr servers.
- **[Solver](https://github.com/szeider/mcp-solver)** - Solves constraint satisfaction and optimization problems . 
- **[Splunk](https://github.com/jkosik/mcp-server-splunk)** - Golang MCP server for Splunk (lists saved searches, alerts, indexes, macros...). Supports SSE and STDIO.
- **[Spotify](https://github.com/varunneal/spotify-mcp)** - This MCP allows an LLM to play and use Spotify.
- **[Spring Initializr](https://github.com/hpalma/springinitializr-mcp)** - This MCP allows an LLM to create Spring Boot projects with custom configurations. Instead of manually visiting start.spring.io, you can now ask your AI assistant to generate projects with specific dependencies, Java versions, and project structures.
- **[SSH](https://github.com/AiondaDotCom/mcp-ssh)** - Agent for managing and controlling SSH connections.
- **[SSH](https://github.com/classfang/ssh-mcp-server)** - An MCP server that can execute SSH commands remotely, upload files, download files, and so on.
- **[Standard Korean Dictionary](https://github.com/privetin/stdict)** - Search the dictionary using API
- **[Star Wars](https://github.com/johnpapa/mcp-starwars)** -MCP Server for the SWAPI Star Wars API. The main goal of the project is to show how an MCP server can be used to interact with APIs.
- **[Starknet MCP Server](https://github.com/mcpdotdirect/starknet-mcp-server)** - A comprehensive MCP server for interacting with the Starknet blockchain, providing tools for querying blockchain data, resolving StarknetIDs, and performing token transfers.
- **[Starwind UI](https://github.com/Boston343/starwind-ui-mcp/)** - This MCP provides relevant commands, documentation, and other information to allow LLMs to take full advantage of Starwind UI's open source Astro components.
- **[Stitch AI](https://github.com/StitchAI/stitch-ai-mcp/)** - Knowledge management system for AI agents with memory space creation and retrieval capabilities.
- **[Strava](https://github.com/r-huijts/strava-mcp)** - Connect to the Strava API to access activity data, athlete profiles, segments, and routes, enabling fitness tracking and analysis with Claude.
- **[Stripe](https://github.com/atharvagupta2003/mcp-stripe)** - This MCP allows integration with Stripe for handling payments, customers, and refunds.
- **[Substack/Medium](https://github.com/jonathan-politzki/mcp-writer-substack)** - Connect Claude to your Substack/Medium writing, enabling semantic search and analysis of your published content.
- **[System Health](https://github.com/thanhtung0201/mcp-remote-system-health)** - The MCP (Multi-Channel Protocol) System Health Monitoring is a robust, real-time monitoring solution designed to provide comprehensive health metrics and alerts for remote Linux servers.
- **[Talk To Figma](https://github.com/sonnylazuardi/cursor-talk-to-figma-mcp)** - This MCP server enables LLMs to interact with Figma, allowing them to read and modify designs programmatically.
- **[Tavily search](https://github.com/RamXX/mcp-tavily)** - An MCP server for Tavily's search & news API, with explicit site inclusions/exclusions
- **[TeamRetro](https://github.com/adepanges/teamretro-mcp-server)** - This MCP server allows LLMs to interact with TeamRetro, allowing LLMs to manage user, team, team member, retrospective, health check, action, agreement and fetch the reports.
- **[Telegram](https://github.com/chigwell/telegram-mcp)** - An MCP server that provides paginated chat reading, message retrieval, and message sending capabilities for Telegram through Telethon integration.
- **[Telegram-Client](https://github.com/chaindead/telegram-mcp)** - A Telegram API bridge that manages user data, dialogs, messages, drafts, read status, and more for seamless interactions.
- **[Tempo](https://github.com/scottlepp/tempo-mcp-server)** - An MCP server to query traces/spans from [Grafana Tempo](https://github.com/grafana/tempo).
- **[Teradata](https://github.com/arturborycki/mcp-teradata)** - his MCP server enables LLMs to interact with Teradata databases. This MCP Server support tools and prompts for multi task data analytics
- **[Terminal-Control](https://github.com/GongRzhe/terminal-controller-mcp)** - A MCP server that enables secure terminal command execution, directory navigation, and file system operations through a standardized interface.
- **[Terraform-Cloud](https://github.com/severity1/terraform-cloud-mcp)** - An MCP server that integrates AI assistants with the Terraform Cloud API, allowing you to manage your infrastructure through natural conversation.
- **[TFT-Match-Analyzer](https://github.com/GeLi2001/tft-mcp-server)** - MCP server for teamfight tactics match history & match details fetching, providing user the detailed context for every match.
- **[thegraph-mcp](https://github.com/kukapay/thegraph-mcp)** - An MCP server that powers AI agents with indexed blockchain data from The Graph.
- **[Things3 MCP](https://github.com/urbanogardun/things3-mcp)** - Things3 task management integration for macOS with comprehensive TODO, project, and tag management.
- **[Think MCP](https://github.com/Rai220/think-mcp)** - Enhances any agent's reasoning capabilities by integrating the think-tools, as described in [Anthropic's article](https://www.anthropic.com/engineering/claude-think-tool).
- **[Ticketmaster](https://github.com/delorenj/mcp-server-ticketmaster)** - Search for events, venues, and attractions through the Ticketmaster Discovery API
- **[TickTick](https://github.com/alexarevalo9/ticktick-mcp-server)** - A Model Context Protocol (MCP) server designed to integrate with the TickTick task management platform, enabling intelligent context-aware task operations and automation.
- **[TMDB](https://github.com/Laksh-star/mcp-server-tmdb)** - This MCP server integrates with The Movie Database (TMDB) API to provide movie information, search capabilities, and recommendations.
- **[Todoist](https://github.com/abhiz123/todoist-mcp-server)** - Interact with Todoist to manage your tasks.
- **[Todos](https://github.com/tomelliot/todos-mcp)** - A practical todo list manager to use with your favourite chatbot.
- **[token-minter-mcp](https://github.com/kukapay/token-minter-mcp)** - An MCP server providing tools for AI agents to mint ERC-20 tokens across multiple blockchains.
- **[token-revoke-mcp](https://github.com/kukapay/token-revoke-mcp)** - An MCP server for checking and revoking ERC-20 token allowances across multiple blockchains.
- **[Ton Blockchain MCP](https://github.com/devonmojito/ton-blockchain-mcp)** - An MCP server for interacting with Ton Blockchain.
- **[TouchDesigner](https://github.com/8beeeaaat/touchdesigner-mcp)** - An MCP server for TouchDesigner, enabling interaction with TouchDesigner projects, nodes, and parameters.
- **[Travel Planner](https://github.com/GongRzhe/TRAVEL-PLANNER-MCP-Server)** - Travel planning and itinerary management server integrating with Google Maps API for location search, place details, and route calculations.
- **[Trello MCP Server](https://github.com/lioarce01/trello-mcp-server)** - An MCP server that interact with user Trello boards, modifying them with prompting.
- **[Tripadvisor](https://github.com/pab1it0/tripadvisor-mcp)** - A MCP server that enables LLMs to interact with Tripadvisor API, supporting location data, reviews, and photos through standardized MCP interfaces
- **[Tsuki-Mcp-Filesystem-Server](https://github.com/yuutotsuki/tsuki_mcp_filesystem_server)** - A simple, fast, and fully MCP-compliant server for listing local filesystem files. Built with Python + FastAPI. Designed for OpenAI's Agent SDK via `resources/list`.
- **[Tyk API Management](https://github.com/TykTechnologies/tyk-dashboard-mcp)** - Chat with all of your organization's managed APIs and perform other API lifecycle operations, managing tokens, users, analytics, and more.
- **[Typesense](https://github.com/suhail-ak-s/mcp-typesense-server)** - A Model Context Protocol (MCP) server implementation that provides AI models with access to Typesense search capabilities. This server enables LLMs to discover, search, and analyze data stored in Typesense collections.
- **[uniswap-poolspy-mcp](https://github.com/kukapay/uniswap-poolspy-mcp)** - An MCP server that tracks newly created liquidity pools on Uniswap across nine blockchain networks.
- **[uniswap-trader-mcp](https://github.com/kukapay/uniswap-trader-mcp)** -An MCP server for AI agents to automate token swaps on Uniswap DEX across multiple blockchains.
- **[Unity Catalog](https://github.com/ognis1205/mcp-server-unitycatalog)** - An MCP server that enables LLMs to interact with Unity Catalog AI, supporting CRUD operations on Unity Catalog Functions and executing them as MCP tools.
- **[Unity Integration (Advanced)](https://github.com/quazaai/UnityMCPIntegration)** - Advanced Unity3d Game Engine MCP which supports ,Execution of Any Editor Related Code Directly Inside of Unity, Fetch Logs, Get Editor State and Allow File Access of the Project making it much more useful in Script Editing or asset creation.
- **[Unity3d Game Engine](https://github.com/CoderGamester/mcp-unity)** - An MCP server that enables LLMs to interact with Unity3d Game Engine, supporting access to a variety of the Unit's Editor engine tools (e.g. Console Logs, Test Runner logs, Editor functions, hierarchy state, etc) and executing them as MCP tools or gather them as resources.
- **[Unleash Integration (Feature Toggle)](https://github.com/cuongtl1992/unleash-mcp)** - A Model Context Protocol (MCP) server implementation that integrates with Unleash Feature Toggle system. Provide a bridge between LLM applications and Unleash feature flag system
- **[User Feedback](https://github.com/mrexodia/user-feedback-mcp)** - Simple MCP Server to enable a human-in-the-loop workflow in tools like Cline and Cursor.
- **[USPTO](https://github.com/riemannzeta/patent_mcp_server)** - MCP server for accessing United States Patent & Trademark Office data through its Open Data Protocol (ODP) API.
- **[Vectara](https://github.com/vectara/vectara-mcp)** - Query Vectara's trusted RAG-as-a-service platform.
- **[Vega-Lite](https://github.com/isaacwasserman/mcp-vegalite-server)** - Generate visualizations from fetched data using the VegaLite format and renderer.
- **[Vertica](https://github.com/nolleh/mcp-vertica)** - Vertica database integration in Python with configurable access controls and schema inspection
- **[Vibe Check](https://github.com/PV-Bhat/vibe-check-mcp-server)** - An MCP server leveraging an external oversight layer to "vibe check" agents, and also self-improve accuracy & user alignment over time. Prevents scope creep, code bloat, misalignment, misinterpretation, tunnel vision, and overcomplication.
- **[Video Editor](https://github.com/burningion/video-editing-mcp)** - A Model Context Protocol Server to add, edit, and search videos with [Video Jungle](https://www.video-jungle.com/).
- **[Video Still Capture](https://github.com/13rac1/videocapture-mcp)** - 📷 Capture video stills from an OpenCV-compatible webcam or other video source.
- **[Virtual location (Google Street View,etc.)](https://github.com/mfukushim/map-traveler-mcp)** - Integrates Google Map, Google Street View, PixAI, Stability.ai, ComfyUI API and Bluesky to provide a virtual location simulation in LLM (written in Effect.ts)
- **[VolcEngine TOS](https://github.com/dinghuazhou/sample-mcp-server-tos)** - A sample MCP server for VolcEngine TOS that flexibly get objects from TOS.
- **[Voyp](https://github.com/paulotaylor/voyp-mcp)** - VOYP MCP server for making calls using Artificial Intelligence.
- **[Wanaku MCP Router](https://github.com/wanaku-ai/wanaku/)** - The Wanaku MCP Router is a SSE-based MCP server that provides an extensible routing engine that allows integrating your enterprise systems with AI agents.
- **[weather-mcp-server](https://github.com/devilcoder01/weather-mcp-server)** - Get real-time weather data for any location using weatherapi.
- **[Webflow](https://github.com/kapilduraphe/webflow-mcp-server)** - Interfact with the Webflow APIs
- **[whale-tracker-mcp](https://github.com/kukapay/whale-tracker-mcp)**  -  A mcp server for tracking cryptocurrency whale transactions.
- **[WhatsApp MCP Server](https://github.com/lharries/whatsapp-mcp)** - MCP server for your personal WhatsApp handling individuals, groups, searching and sending.
- **[Whois MCP](https://github.com/bharathvaj-ganesan/whois-mcp)** - MCP server that performs whois lookup against domain, IP, ASN and TLD. 
- **[Wikidata MCP](https://github.com/zzaebok/mcp-wikidata)** - Wikidata MCP server that interact with Wikidata, by searching identifiers, extracting metadata, and executing sparql query.
- **[WildFly MCP](https://github.com/wildfly-extras/wildfly-mcp)** - WildFly MCP server that enables LLM to interact with running WildFly servers (retrieve metrics, logs, invoke operations, ...).
- **[Windows CLI](https://github.com/SimonB97/win-cli-mcp-server)** - MCP server for secure command-line interactions on Windows systems, enabling controlled access to PowerShell, CMD, and Git Bash shells.
- **[Workflowy](https://github.com/danield137/mcp-workflowy)** - A server that interacts with [workflowy](https://workflowy.com/).
- **[World Bank data API](https://github.com/anshumax/world_bank_mcp_server)** - A server that fetches data indicators available with the World Bank as part of their data API
- **[Wren Engine](https://github.com/Canner/wren-engine)** - The Semantic Engine for Model Context Protocol(MCP) Clients and AI Agents
- **[X (Twitter)](https://github.com/EnesCinr/twitter-mcp)** (by EnesCinr) - Interact with twitter API. Post tweets and search for tweets by query.
- **[X (Twitter)](https://github.com/vidhupv/x-mcp)** (by vidhupv) - Create, manage and publish X/Twitter posts directly through Claude chat.
- **[Xcode](https://github.com/r-huijts/xcode-mcp-server)** - MCP server that brings AI to your Xcode projects, enabling intelligent code assistance, file operations, project management, and automated development tasks.
- **[xcodebuild](https://github.com/ShenghaiWang/xcodebuild)**  - 🍎 Build iOS Xcode workspace/project and feed back errors to llm.
- **[Xero-mcp-server](https://github.com/john-zhang-dev/xero-mcp)** - Enabling clients to interact with Xero system for streamlined accounting, invoicing, and business operations.
- **[XiYan](https://github.com/XGenerationLab/xiyan_mcp_server)** - 🗄️ An MCP server that supports fetching data from a database using natural language queries, powered by XiyanSQL as the text-to-SQL LLM.
- **[XMind](https://github.com/apeyroux/mcp-xmind)** - Read and search through your XMind directory containing XMind files.
- **[yfinance](https://github.com/Adity-star/mcp-yfinance-server)** -💹The MCP YFinance Stock Server provides real-time and historical stock data in a standard format, powering dashboards, AI agents,and research tools with seamless financial insights.
- **[YNAB](https://github.com/ChuckBryan/ynabmcpserver)** - A Model Context Protocol (MCP) server for integrating with YNAB (You Need A Budget), allowing AI assistants to securely access and analyze your financial data.
- **[YouTube](https://github.com/Klavis-AI/klavis/tree/main/mcp_servers/youtube)** - Extract Youtube video information (with proxies support).
- **[YouTube](https://github.com/ZubeidHendricks/youtube-mcp-server)** - Comprehensive YouTube API integration for video management, Shorts creation, and analytics.
- **[YouTube Video Summarizer](https://github.com/nabid-pf/youtube-video-summarizer-mcp)** - Summarize lengthy youtube videos.
- **[Zoom](https://github.com/Prathamesh0901/zoom-mcp-server/tree/main)** - Create, update, read and delete your zoom meetings.

## 📚 Frameworks

These are high-level frameworks that make it easier to build MCP servers or clients.

### For servers

* **[EasyMCP](https://github.com/zcaceres/easy-mcp/)** (TypeScript)
- **[FastAPI to MCP auto generator](https://github.com/tadata-org/fastapi_mcp)** – A zero-configuration tool for automatically exposing FastAPI endpoints as MCP tools by **[Tadata](https://tadata.com/)**
* **[FastMCP](https://github.com/punkpeye/fastmcp)** (TypeScript)
* **[Foxy Contexts](https://github.com/strowk/foxy-contexts)** – A library to build MCP servers in Golang by **[strowk](https://github.com/strowk)**
* **[Higress MCP Server Hosting](https://github.com/alibaba/higress/tree/main/plugins/wasm-go/mcp-servers)** - A solution for hosting MCP Servers by extending the API Gateway (based on Envoy) with wasm plugins.
* **[MCP-Framework](https://mcp-framework.com)** Build MCP servers with elegance and speed in Typescript. Comes with a CLI to create your project with `mcp create app`. Get started with your first server in under 5 minutes by **[Alex Andru](https://github.com/QuantGeekDev)**
* **[Next.js MCP Server Template](https://github.com/vercel-labs/mcp-for-next.js)** (Typescript) - A starter Next.js project that uses the MCP Adapter to allow MCP clients to connect and access resources.
* **[Quarkus MCP Server SDK](https://github.com/quarkiverse/quarkus-mcp-server)** (Java)
* **[Spring AI MCP Server](https://docs.spring.io/spring-ai/reference/api/mcp/mcp-server-boot-starter-docs.html)** - Provides auto-configuration for setting up an MCP server in Spring Boot applications.
* **[Template MCP Server](https://github.com/mcpdotdirect/template-mcp-server)** - A CLI tool to create a new Model Context Protocol server project with TypeScript support, dual transport options, and an extensible structure
* **[Vercel MCP Adapter](https://github.com/vercel/mcp-adapter)** (Typescript) - A simple package to start serving an MCP server on most major JS meta-frameworks including Next, Nuxt, Svelte, and more.

### For clients

* **[codemirror-mcp](https://github.com/marimo-team/codemirror-mcp)** - CodeMirror extension that implements the Model Context Protocol (MCP) for resource mentions and prompt commands
* **[Spring AI MCP Client](https://docs.spring.io/spring-ai/reference/api/mcp/mcp-client-boot-starter-docs.html)** - Provides auto-configuration for MCP client functionality in Spring Boot applications.

## 📚 Resources

Additional resources on MCP.

- **[A2A-MCP Java Bridge](https://github.com/vishalmysore/a2ajava)** - A2AJava brings powerful A2A-MCP integration directly into your Java applications. It enables developers to annotate standard Java methods and instantly expose them as MCP Server, A2A-discoverable actions — with no boilerplate or service registration overhead.
- **[AiMCP](https://www.aimcp.info)** - A collection of MCP clients&servers to find the right mcp tools by **[Hekmon](https://github.com/hekmon8)**
- **[Awesome Crypto MCP Servers by badkk](https://github.com/badkk/awesome-crypto-mcp-servers)** - A curated list of MCP servers by **[Luke Fan](https://github.com/badkk)**
- **[Awesome MCP Servers by appcypher](https://github.com/appcypher/awesome-mcp-servers)** - A curated list of MCP servers by **[Stephen Akinyemi](https://github.com/appcypher)**
- **[Awesome MCP Servers by punkpeye](https://github.com/punkpeye/awesome-mcp-servers)** (**[website](https://glama.ai/mcp/servers)**) - A curated list of MCP servers by **[Frank Fiegel](https://github.com/punkpeye)**
- **[Awesome MCP Servers by wong2](https://github.com/wong2/awesome-mcp-servers)** (**[website](https://mcpservers.org)**) - A curated list of MCP servers by **[wong2](https://github.com/wong2)**
- **[Awesome Remote MCP Servers by JAW9C](https://github.com/jaw9c/awesome-remote-mcp-servers)** - A curated list of **remote** MCP servers, including thier authentication support by **[JAW9C](https://github.com/jaw9c)**
- **[Discord Server](https://glama.ai/mcp/discord)** – A community discord server dedicated to MCP by **[Frank Fiegel](https://github.com/punkpeye)**
- **[Discord Server (ModelContextProtocol)](https://discord.gg/jHEGxQu2a5)** – Connect with developers, share insights, and collaborate on projects in an active Discord community dedicated to the Model Context Protocol by **[Alex Andru](https://github.com/QuantGeekDev)**
- <img height="12" width="12" src="https://raw.githubusercontent.com/klavis-ai/klavis/main/static/klavis-ai.png" alt="Klavis Logo" /> **[Klavis AI](https://www.klavis.ai)** - Open Source MCP Infra. Hosted MCP servers and MCP clients on Slack and Discord.
- **[MCP Badges](https://github.com/mcpx-dev/mcp-badges)** – Quickly highlight your MCP project with clear, eye-catching badges, by **[Ironben](https://github.com/nanbingxyz)**
- **[mcp-cli](https://github.com/wong2/mcp-cli)** - A CLI inspector for the Model Context Protocol by **[wong2](https://github.com/wong2)**
- **[mcp-dockmaster](https://mcp-dockmaster.com)** - An Open-Sourced UI to install and manage MCP servers for Windows, Linux and MacOS.
- **[mcp-get](https://mcp-get.com)** - Command line tool for installing and managing MCP servers by **[Michael Latman](https://github.com/michaellatman)**
- **[mcp-guardian](https://github.com/eqtylab/mcp-guardian)** - GUI application + tools for proxying / managing control of MCP servers by **[EQTY Lab](https://eqtylab.io)**
- **[MCP Linker](https://github.com/milisp/mcp-linker)** - A cross-platform Tauri GUI tool for one-click setup and management of MCP servers, supporting Claude Desktop, Cursor, Windsurf, VS Code, Cline, and Neovim.
- **[mcp-manager](https://github.com/zueai/mcp-manager)** - Simple Web UI to install and manage MCP servers for Claude Desktop by **[Zue](https://github.com/zueai)**
- **[MCP Marketplace Web Plugin](https://github.com/AI-Agent-Hub/mcp-marketplace)** MCP Marketplace is a small Web UX plugin to integrate with AI applications, Support various MCP Server API Endpoint (e.g pulsemcp.com/deepnlp.org and more). Allowing user to browse, paginate and select various MCP servers by different categories. [Pypi](https://pypi.org/project/mcp-marketplace) | [Maintainer](https://github.com/AI-Agent-Hub) | [Website](http://www.deepnlp.org/store/ai-agent/mcp-server)
- **[mcp.natoma.id](https://mcp.natoma.id)** – A Hosted MCP Platform to discover, install, manage and deploy MCP servers by **[Natoma Labs](https://www.natoma.id)**
- **[mcp.run](https://mcp.run)** - A hosted registry and control plane to install & run secure + portable MCP Servers.
- **[MCP Router](https://mcp-router.net)** – Free Windows and macOS app that simplifies MCP management while providing seamless app authentication and powerful log visualization by **[MCP Router](https://github.com/mcp-router/mcp-router)**
- **[MCP Servers Hub](https://github.com/apappascs/mcp-servers-hub)** (**[website](https://mcp-servers-hub-website.pages.dev/)**) - A curated list of MCP servers by **[apappascs](https://github.com/apappascs)**
- **[MCP Servers Rating and User Reviews](http://www.deepnlp.org/store/ai-agent/mcp-server)** - Website to rate MCP servers, write authentic user reviews, and [search engine for agent & mcp](http://www.deepnlp.org/search/agent)
- **[MCP X Community](https://x.com/i/communities/1861891349609603310)** – A X community for MCP by **[Xiaoyi](https://x.com/chxy)**
- **[MCPHub](https://github.com/Jeamee/MCPHub-Desktop)** – An Open Source macOS & Windows GUI Desktop app for discovering, installing and managing MCP servers by **[Jeamee](https://github.com/jeamee)**
- **[mcpm](https://github.com/pathintegral-institute/mcpm.sh)** ([website](https://mcpm.sh)) - MCP Manager (MCPM) is a Homebrew-like service for managing Model Context Protocol (MCP) servers across clients by **[Pathintegral](https://github.com/pathintegral-institute)**
- **[MCPVerse](https://mcpverse.dev)** - A portal for creating & hosting authenticated MCP servers and connecting to them securely.
- **[MCPWatch](https://github.com/kapilduraphe/mcp-watch)** - A comprehensive security scanner for Model Context Protocol (MCP) servers that detects vulnerabilities and security issues in your MCP server implementations.
- <img height="12" width="12" src="https://mkinf.io/favicon-lilac.png" alt="mkinf Logo" /> **[mkinf](https://mkinf.io)** - An Open Source registry of hosted MCP Servers to accelerate AI agent workflows.
- **[Open-Sourced MCP Servers Directory](https://github.com/chatmcp/mcp-directory)** - A curated list of MCP servers by **[mcpso](https://mcp.so)**
- <img height="12" width="12" src="https://opentools.com/favicon.ico" alt="OpenTools Logo" /> **[OpenTools](https://opentools.com)** - An open registry for finding, installing, and building with MCP servers by **[opentoolsteam](https://github.com/opentoolsteam)**
- **[PulseMCP](https://www.pulsemcp.com)** ([API](https://www.pulsemcp.com/api)) - Community hub & weekly newsletter for discovering MCP servers, clients, articles, and news by **[Tadas Antanavicius](https://github.com/tadasant)**, **[Mike Coughlin](https://github.com/macoughl)**, and **[Ravina Patel](https://github.com/ravinahp)**
- **[r/mcp](https://www.reddit.com/r/mcp)** – A Reddit community dedicated to MCP by **[Frank Fiegel](https://github.com/punkpeye)**
- **[r/modelcontextprotocol](https://www.reddit.com/r/modelcontextprotocol)** – A Model Context Protocol community Reddit page - discuss ideas, get answers to your questions, network with like-minded people, and showcase your projects! by **[Alex Andru](https://github.com/QuantGeekDev)**
- **[Smithery](https://smithery.ai/)** - A registry of MCP servers to find the right tools for your LLM agents by **[Henry Mao](https://github.com/calclavia)**
- **[Toolbase](https://gettoolbase.ai)** - Desktop application that manages tools and MCP servers with just a few clicks - no coding required by **[gching](https://github.com/gching)**
- **[ToolHive](https://github.com/StacklokLabs/toolhive)** - A lightweight utility designed to simplify the deployment and management of MCP servers, ensuring ease of use, consistency, and security through containerization by **[StacklokLabs](https://github.com/StacklokLabs)**

## 🚀 Getting Started

### Using MCP Servers in this Repository
Typescript-based servers in this repository can be used directly with `npx`.

For example, this will start the [Memory](src/memory) server:
```sh
npx -y @modelcontextprotocol/server-memory
```

Python-based servers in this repository can be used directly with [`uvx`](https://docs.astral.sh/uv/concepts/tools/) or [`pip`](https://pypi.org/project/pip/). `uvx` is recommended for ease of use and setup.

For example, this will start the [Git](src/git) server:
```sh
# With uvx
uvx mcp-server-git

# With pip
pip install mcp-server-git
python -m mcp_server_git
```

Follow [these](https://docs.astral.sh/uv/getting-started/installation/) instructions to install `uv` / `uvx` and [these](https://pip.pypa.io/en/stable/installation/) to install `pip`.

### Using an MCP Client
However, running a server on its own isn't very useful, and should instead be configured into an MCP client. For example, here's the Claude Desktop configuration to use the above server:

```json
{
  "mcpServers": {
    "memory": {
      "command": "npx",
      "args": ["-y", "@modelcontextprotocol/server-memory"]
    }
  }
}
```

Additional examples of using the Claude Desktop as an MCP client might look like:

```json
{
  "mcpServers": {
    "filesystem": {
      "command": "npx",
      "args": ["-y", "@modelcontextprotocol/server-filesystem", "/path/to/allowed/files"]
    },
    "git": {
      "command": "uvx",
      "args": ["mcp-server-git", "--repository", "path/to/git/repo"]
    },
    "github": {
      "command": "npx",
      "args": ["-y", "@modelcontextprotocol/server-github"],
      "env": {
        "GITHUB_PERSONAL_ACCESS_TOKEN": "<YOUR_TOKEN>"
      }
    },
    "postgres": {
      "command": "npx",
      "args": ["-y", "@modelcontextprotocol/server-postgres", "postgresql://localhost/mydb"]
    }
  }
}
```

## 🛠️ Creating Your Own Server

Interested in creating your own MCP server? Visit the official documentation at [modelcontextprotocol.io](https://modelcontextprotocol.io/introduction) for comprehensive guides, best practices, and technical details on implementing MCP servers.

## 🤝 Contributing

See [CONTRIBUTING.md](CONTRIBUTING.md) for information about contributing to this repository.

## 🔒 Security

See [SECURITY.md](SECURITY.md) for reporting security vulnerabilities.

## 📜 License

This project is licensed under the MIT License - see the [LICENSE](LICENSE) file for details.

## 💬 Community

- [GitHub Discussions](https://github.com/orgs/modelcontextprotocol/discussions)

## ⭐ Support

If you find MCP servers useful, please consider starring the repository and contributing new servers or improvements!

---

Managed by Anthropic, but built together with the community. The Model Context Protocol is open source and we encourage everyone to contribute their own servers and improvements!<|MERGE_RESOLUTION|>--- conflicted
+++ resolved
@@ -276,14 +276,10 @@
 A growing set of community-developed and maintained servers demonstrates various applications of MCP across different domains.
 
 > **Note:** Community servers are **untested** and should be used at **your own risk**. They are not affiliated with or endorsed by Anthropic.
-<<<<<<< HEAD
-
 - **[Ableton Live](https://github.com/Simon-Kansara/ableton-live-mcp-server)** - an MCP server to control Ableton Live.- 
-=======
 - **[1Panel](https://github.com/1Panel-dev/mcp-1panel)** - MCP server implementation that provides 1Panel interaction.
 - **[A2A](https://github.com/GongRzhe/A2A-MCP-Server)** - An MCP server that bridges the Model Context Protocol (MCP) with the Agent-to-Agent (A2A) protocol, enabling MCP-compatible AI assistants (like Claude) to seamlessly interact with A2A agents.
 - **[Ableton Live](https://github.com/Simon-Kansara/ableton-live-mcp-server)** - an MCP server to control Ableton Live.
->>>>>>> 5f9be674
 - **[Ableton Live](https://github.com/ahujasid/ableton-mcp)** (by ahujasid) - Ableton integration allowing prompt enabled music creation.
 - **[Actor Critic Thinking](https://github.com/aquarius-wing/actor-critic-thinking-mcp)** - Actor-critic thinking for performance evaluation
 - **[AI Agent Marketplace Index](https://github.com/AI-Agent-Hub/ai-agent-marketplace-index-mcp)** - MCP server to search more than 5000+ AI agents and tools of various categories from [AI Agent Marketplace Index](http://www.deepnlp.org/store/ai-agent) and monitor traffic of AI Agents.
